module BeesLib.InputBuffer

open System
open System.Collections.Concurrent
open System.Threading.Tasks
open BeesLib.AsyncConcurrentQueue
open BeesLib.CbMessagePool
open BeesLib.CbMessageWorkList

type Worker = Buf -> int -> int


type TakeFunctions =
  | TakeWrite of (BufRef -> int -> unit)
  | TakeDone  of (int -> unit)

type InputCallback = {
    FromRef          : BufRef
    FrameCount       : uint32
    CompletionSource : TaskCompletionSource<unit> }

type InputTake = {
    Data: TakeFunctions
    CompletionSource: TaskCompletionSource<unit> }

<<<<<<< HEAD
type InputBuffer(config: BeesConfig, timeSpan: TimeSpan, source: CbMessageWorkList) =
=======
type Request =
  | Callback of InputCallback
  | Take     of InputTake
  
type InputBuffer(config: Config, timeSpan: TimeSpan, source: CbMessageWorkList) =
>>>>>>> c7f2d0ba

  let queue = AsyncConcurrentQueue<Request>()
  
  let mutable bufBegin = DateTime.Now
  let mutable earliest = DateTime.Now
  let mutable index    = 0
  let duration = config.bufferDuration
  let nSamples = config.bufferDuration.Seconds * config.inSampleRate * config.nChannels
  let nBytes = frameCountToByteCount nSamples
  let buffer = Array.init nSamples (fun _ -> float32 0.0f)

  let advanceIndex count =
    let indexNew = index + int count
    let excess = indexNew - nBytes
    index <- if excess < 0 then  index + int count else  0
  
  let callback inputCallback =
    let from = match inputCallback.FromRef with BufRef arrRef -> !arrRef
    let size = frameCountToByteCount inputCallback.FrameCount 
    System.Buffer.BlockCopy(from, 0, buffer, index, size)
    advanceIndex inputCallback.FrameCount
    inputCallback.CompletionSource.SetResult()
  
  let take inputTake =
    let from = match inputTake.FromRef with BufRef arrRef -> !arrRef
    let size = frameCountToByteCount inputTake.FrameCount 
    System.Buffer.BlockCopy(from, 0, buffer, index, size)
    advanceIndex inputTake.FrameCount
    inputTake.CompletionSource.SetResult()

  let doRequest request =
    match request with
    | Callback x ->  callback x
    | Take x     ->  take x
  
  // Method to process queue items
  let rec processQueue() = async {
    let! request = queue.DequeueAsync()
    doRequest request
    return! processQueue()
  }
    
  do
    source.Subscribe(callback)
    do Async.StartImmediate(processQueue())

  let get (dateTime: DateTime) (duration: TimeSpan) (worker: Worker) =
    let now = DateTime.Now
    let beginDt =
      if   dateTime > now      then  now
      elif dateTime < earliest then  earliest
                               else  dateTime
    ()
    
  let keep (duration: TimeSpan) =
    assert (duration > TimeSpan.Zero)
    let now = DateTime.Now
    let dateTime = now - duration
    earliest <- 
      if dateTime < earliest then  earliest
                             else  dateTime
    earliest
    
  /// Reach back as close as possible to a time in the past.
  member this.Get(dateTime: DateTime, duration: TimeSpan, worker: Worker)  : unit =
    get dateTime duration worker

  /// Keep as much as possible of the given TimeSpan
  /// and return the start DateTime of what is currently kept.
  member this.Keep(duration: TimeSpan)  : DateTime = keep duration

  // Method to submit a job
  member this.Callback(cbMessage: CbMessage, workId: WorkId, unsubscribeMe: Unsubscriber) =
    let inputCallback = {
      FromRef          = cbMessage.InputSamplesCopyRef
      FrameCount       = cbMessage.FrameCount
      CompletionSource = TaskCompletionSource<unit>() }
    let request = Callback inputCallback
    queue.Enqueue(request)
    TaskCompletionSource<unit>().Task

  // Method to submit a job
  member this.PostPrint(data: string) =
    let completionSource = TaskCompletionSource<unit>()
    let request = Print { Data = data; CompletionSource = completionSource }
    queue.Enqueue(request)
    completionSource.Task<|MERGE_RESOLUTION|>--- conflicted
+++ resolved
@@ -23,15 +23,11 @@
     Data: TakeFunctions
     CompletionSource: TaskCompletionSource<unit> }
 
-<<<<<<< HEAD
-type InputBuffer(config: BeesConfig, timeSpan: TimeSpan, source: CbMessageWorkList) =
-=======
 type Request =
   | Callback of InputCallback
   | Take     of InputTake
   
-type InputBuffer(config: Config, timeSpan: TimeSpan, source: CbMessageWorkList) =
->>>>>>> c7f2d0ba
+type InputBuffer(config: BeesConfig, timeSpan: TimeSpan, source: CbMessageWorkList) =
 
   let queue = AsyncConcurrentQueue<Request>()
   
