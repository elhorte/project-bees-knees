--- conflicted
+++ resolved
@@ -85,7 +85,6 @@
   ringPtr                   : IntPtr
   gapDuration               : TimeSpan
   mutable nGapFrames        : int
-  mutable maxNonGapFrames   : int
   cbMessagePool             : CbMessagePool
   cbMessageWorkList         : WorkList<CbMessage>
   mutable cbSegCur          : Seg
@@ -106,13 +105,8 @@
 
     let startTime         = DateTime.Now
     let ringDuration      = TimeSpan.FromMilliseconds(200) // beesConfig.RingBufferDuration
-<<<<<<< HEAD
     let nRingFrames       = if DebugGlobals.simulatingCallbacks then 37 else durationToNFrames beesConfig.InSampleRate ringDuration
     let nUsableRingFrames = 0 // calculated later
-=======
-    let nRingFrames       = if DebugGlobals.simulatingCallbacks then 13 else durationToNFrames beesConfig.InSampleRate ringDuration
-    let nUsableRingFrames = nRingFrames
->>>>>>> 2c507fc2
     let frameSize         = beesConfig.FrameSize
     let nRingBytes        = int nRingFrames * frameSize
     let gapDuration       = TimeSpan.FromMilliseconds 10
@@ -139,10 +133,6 @@
       ringPtr           = Marshal.AllocHGlobal(nRingBytes)
       gapDuration       = TimeSpan.FromMilliseconds 10
       nGapFrames        = nGapFrames
-<<<<<<< HEAD
-=======
-      maxNonGapFrames   = nUsableRingFrames - nGapFrames
->>>>>>> 2c507fc2
       cbMessagePool     = cbMessagePool
       cbMessageWorkList = WorkList<CbMessage>()
       cbMessageCurrent  = makeCbMessage cbMessagePool beesConfig nRingFrames
@@ -332,20 +322,12 @@
   // The goal is plenty of room, i.e. time, between cbSegCur.Head and cbSegOld.Tail.
   // Code assumes that nRingFrames > 2 * nGapFrames
   member private is.adjustNGapFrames nFrames =
-<<<<<<< HEAD
     let gapCandidate = if simulatingCallbacks then nFrames else nFrames * 4
     let nGapNew    = max is.nGapFrames gapCandidate
     let nUsableNew = nFrames * (is.nRingFrames / nFrames)
     if (is.nUsableRingFrames < nUsableNew  ||  is.nGapFrames < nGapNew)  &&  DebugGlobals.simulatingCallbacks then
       Console.WriteLine $"adjusted %d{is.nUsableRingFrames} to %d{nUsableNew}  gap %d{is.nGapFrames}"
     if nUsableNew < nGapNew then
-=======
-    let gapCandidate = if simulatingCallbacks then 2 else nFrames * 4
-    is.nGapFrames <- max is.nGapFrames gapCandidate
-    is.nUsableRingFrames <- nFrames * (is.nRingFrames / nFrames)
-    is.maxNonGapFrames <- is.nUsableRingFrames - is.nGapFrames
-    if is.nUsableRingFrames < 2 * is.nGapFrames then
->>>>>>> 2c507fc2
       failwith $"nRingFrames is too small. nFrames: {nFrames}  nGapFrames: {is.nGapFrames}  nRingFrames: {is.nRingFrames}"
     is.nGapFrames        <- nGapNew
     is.nUsableRingFrames <- nUsableNew
@@ -362,12 +344,8 @@
     if nextHead <= is.nUsableRingFrames then
       // The block will fit after is.cbSegCur.Head
       // state is Empty, AtBegin, Middle, Chasing
-<<<<<<< HEAD
       let maxNonGapFrames = is.nUsableRingFrames - is.nGapFrames
       is.cbSegCur.Tail <- max is.cbSegCur.Tail (nextHead - maxNonGapFrames)
-=======
-      is.cbSegCur.Tail <- max is.cbSegCur.Tail (nextHead - is.maxNonGapFrames)
->>>>>>> 2c507fc2
       if is.cbSegOld.Active then
         // state is Chasing
         // is.cbSegOld is active and ahead of us.
@@ -415,12 +393,8 @@
     let nFrames   = int frameCount
     is.adjustNGapFrames nFrames
     is.prepSegs nFrames // may update is.cbSegCur.Head, used by copyToRing()
-<<<<<<< HEAD
     is.Logger.Add is.seqNum is.timeStamp "cb bufs=" is.cbMessagePool.PoolStats
     do 
-=======
-    let fillCbMessage() =
->>>>>>> 2c507fc2
       // the callback args
       cbMessage.InputSamples <- input
       cbMessage.Output       <- output
@@ -432,22 +406,7 @@
       cbMessage.WithEcho     <- is.withEcho
       cbMessage.TimeStamp    <- is.timeStamp
       cbMessage.SeqNum       <- is.seqNum
-<<<<<<< HEAD
     do
-=======
-    let copyFrames() =
-      let writeCallbackBlockToRing() =
-        // Copy from callback data to the head of the ring and return a pointer to the copy.
-        let copyToRing()  : IntPtr =
-          let srcPtr = input.ToPointer()
-          let dstPtr = is.indexToVoidptr is.cbSegCur.Head
-          let size   = int64 (nFrames * is.frameSize)
-          Buffer.MemoryCopy(srcPtr, dstPtr, size, size)
-          IntPtr dstPtr
-        let ptr = paTryCatchRethrow copyToRing
-        is.cbSegCur.AdvanceHead nFrames is.timeStamp
-        ptr
->>>>>>> 2c507fc2
       // Copy the data then Submit a FinshCallback job.
       // Copy from callback data to the head of the ring and return a pointer to the copy.
       let srcPtr = input.ToPointer()
