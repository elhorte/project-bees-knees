﻿
open System
open System.Threading
open System.Threading.Tasks

open BeesLib.CbMessageWorkList
open FSharp.Control
open PortAudioSharp
open BeesLib.PortAudioUtils
open BeesLib.CbMessagePool
open BeesLib.Keyboard
open BeesLib.Stream

// See Theory of Operation comment before main at the end of this file.

//––––––––––––––––––––––––––––––––––––––––––––––––––––––––––––––––––––––––––––
// App

/// Creates and returns the sample rate and the input parameters.
let prepareArgumentsForStreamCreation() =
  let defaultInput = PortAudio.DefaultInputDevice         in printfn $"Default input device = %d{defaultInput}"
  let inputInfo    = PortAudio.GetDeviceInfo defaultInput
  let nChannels    = inputInfo.maxInputChannels           in printfn $"Number of channels = %d{nChannels}"
  let sampleRate   = inputInfo.defaultSampleRate          in printfn $"Sample rate = %f{sampleRate} (default)"
  let inputParameters = StreamParameters(
    device                    = defaultInput                      ,
    channelCount              = nChannels                         ,
    sampleFormat              = SampleFormat.Float32              ,
    suggestedLatency          = inputInfo.defaultHighInputLatency ,
    hostApiSpecificStreamInfo = IntPtr.Zero                       )
  printfn $"%s{inputInfo.ToString()}"
  printfn $"inputParameters=%A{inputParameters}"
  let defaultOutput = PortAudio .DefaultOutputDevice      in printfn $"Default output device = %d{defaultOutput}"
  let outputInfo    = PortAudio .GetDeviceInfo defaultOutput
  let outputParameters = StreamParameters(
    device                    = defaultOutput                       ,
    channelCount              = nChannels                           ,
    sampleFormat              = SampleFormat.Float32                ,
    suggestedLatency          = outputInfo.defaultHighOutputLatency ,
    hostApiSpecificStreamInfo = IntPtr.Zero                         )
  printfn $"%s{outputInfo.ToString()}"
  printfn $"outputParameters=%A{outputParameters}"
  sampleRate, inputParameters, outputParameters

// for debug
let printCallback (m: CbMessage) =
  let microseconds = floatToMicrosecondsFractionOnly m.TimeInfo.currentTime
  let percentCPU   = m.CbContext.Stream.CpuLoad * 100.0
  let sDebug = sprintf "%3d: %A %s" m.SeqNum m.Timestamp m.PoolStats
  let sWork  = sprintf $"work: %6d{microseconds} frameCount=%A{m.FrameCount} cpuLoad=%5.1f{percentCPU}%%"
  Console.WriteLine($"{sDebug}   ––   {sWork}")

/// Run the stream for a while, then stop it and terminate PortAudio.
let run stream cancellationTokenSource = task {
  let stream = (stream: PortAudioSharp.Stream)
  printfn "Starting..."    ; stream.Start()
  printfn "Reading..."
  do! keyboardKeyInput cancellationTokenSource
  printfn "Stopping..."    ; stream.Stop()
  printfn "Stopped"
  printfn "Terminating..." ; PortAudio.Terminate()
  printfn "Terminated" }

//–––––––––––––––––––––––––––––––––––––
// Config

<<<<<<< HEAD
let config: BeesConfig = {
  LocationId     = 1
  HiveId         = 1
  PrimaryDir     = "primary"
  MonitorDir     = "monitor"
  PlotDir        = "plot"
  bufferDuration = TimeSpan.FromMinutes 16
  nChannels      = 1
  inSampleRate   = 4800  }
=======
let config: Config = {
  LocationId       = 1
  HiveId           = 1
  PrimaryDir       = "primary"
  MonitorDir       = "monitor"
  PlotDir          = "plot"
  callbackDuration = TimeSpan.FromMilliseconds 16
  bufferDuration   = TimeSpan.FromMinutes 16
  nChannels        = 1
  inSampleRate     = 4800  }
>>>>>>> c7f2d0ba

//–––––––––––––––––––––––––––––––––––––
// Main

/// Main does the following:
/// - Initialize PortAudio.
/// - Create everything the callback will need.
///   - sampleRate, inputParameters, outputParameters
///   - a StreamQueue, which
///     - accepts a CbMessage from each callback
///     - calls the given handler asap for each CbMessage queued
///   - a CbContext struct, which is passed to each callback
/// - runs the streamQueue
/// The audio callback is designed to do as little as possible at interrupt time:
/// - grabs a CbMessage from a preallocated ItemPool
/// - copies the input data buf into the CbMessage
/// - inserts the CbMessage into in the StreamQueue for later processing

[<EntryPoint>]
let main _ =
  let mutable withEchoRef    = ref false
  let mutable withLoggingRef = ref false
  let cbMessageWorkList = CbMessageWorkList()
  initPortAudio()
  let sampleRate, inputParameters, outputParameters = prepareArgumentsForStreamCreation()
  config.nChannels    = inputParameters.channelCount
  config.inSampleRate = int sampleRate
  let streamQueue = makeAndStartStreamQueue cbMessageWorkList.HandleCbMessage
  let cbContext   = makeStream config inputParameters outputParameters sampleRate withEchoRef withLoggingRef streamQueue
  keyboardInputInit()
  task {
    try
      use cts = new CancellationTokenSource()
      do! run cbContext.Stream cts
    with
    | :? PortAudioException as e -> exitWithTrouble 2 e "Running PortAudio Stream" }
  |> Task.WaitAll
  printfn "%s" (cbContext.Logger.ToString())
  0<|MERGE_RESOLUTION|>--- conflicted
+++ resolved
@@ -64,18 +64,7 @@
 //–––––––––––––––––––––––––––––––––––––
 // Config
 
-<<<<<<< HEAD
 let config: BeesConfig = {
-  LocationId     = 1
-  HiveId         = 1
-  PrimaryDir     = "primary"
-  MonitorDir     = "monitor"
-  PlotDir        = "plot"
-  bufferDuration = TimeSpan.FromMinutes 16
-  nChannels      = 1
-  inSampleRate   = 4800  }
-=======
-let config: Config = {
   LocationId       = 1
   HiveId           = 1
   PrimaryDir       = "primary"
@@ -85,7 +74,6 @@
   bufferDuration   = TimeSpan.FromMinutes 16
   nChannels        = 1
   inSampleRate     = 4800  }
->>>>>>> c7f2d0ba
 
 //–––––––––––––––––––––––––––––––––––––
 // Main
