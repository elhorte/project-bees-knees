#!/usr/bin/env python3
# -*- coding: utf-8 -*-

# Code definition: 

# Using sounddevice and soundfile libraries, record audio from a device ID and save it to a FLAC file.
# Input audio from a device ID at a defineable sample rate, bit depth, and channel count. 
# Write incoming audio into a circular buffer that is of a definable length. 
# Monitor the incoming audio for levels above a definable threshold for a defineable duration and set a flag when conditions are met. 
# Note the position in the buffer of the event and then continue to record audio until a definable time period after the start of the event. 
# Note the position in the buffer of the end of the time period after the start of the event.
# Continue recording audio into the circular buffer while saving the audio to a FLAC file.
# Save audio in the circular buffer from the start of a defineable time period before the event to the end of the defineable time period after the event.
# Reset the audio threshold level flag and event_start_time after saving audio.

# This flag prevents config values from being printed multiple times in subprocesses
_CONFIG_PRINTED = False

# Check if we're running in the main process or a subprocess
# Subprocesses will have a different parent process ID
def is_main_process():
    import os
    return os.getppid() == 1 or os.getpid() == os.getppid()

import sounddevice as sd
import soundfile as sf
import datetime
import time
import threading
import multiprocessing
import numpy as np
import matplotlib.pyplot as plt
from scipy.io.wavfile import write
from scipy.signal import resample
from scipy.fft import rfft, rfftfreq
from scipy.signal import resample_poly
from scipy.signal import decimate
from scipy.signal import butter, filtfilt
from pydub import AudioSegment
from sshkeyboard import listen_keyboard
import sys
import platform
import select
import os
import atexit
import signal
import warnings
import librosa
import librosa.display
import resampy
import atexit
import subprocess 
import platform
import pyaudio
#import curses
#import io
#import queue
import Setup_Pyaudio as set_port
import gc
import psutil
#import termios
#import fcntl
import struct

# Platform-specific modules will be imported after platform detection

import BMAR_config_wl as config
##os.environ['NUMBA_NUM_THREADS'] = '1'

# Near the top of the file, after the imports
class PlatformManager:
    _instance = None
    _initialized = False
    _os_info = None
    _keyboard_info = None
    _msvcrt = None
    _termios = None
    _tty = None
    
    def __new__(cls):
        if cls._instance is None:
            cls._instance = super(PlatformManager, cls).__new__(cls)
        return cls._instance
    
    def __init__(self):
        if not self._initialized:
            self._initialized = True
            self.initialize()
    
    def is_wsl(self):
        try:
            with open('/proc/version', 'r') as f:
                return 'microsoft' in f.read().lower()
        except:
            return False
    
    def is_macos(self):
        return sys.platform == 'darwin'
    
    def get_os_info(self):
        if self._os_info is not None:
            return self._os_info
            
        if sys.platform == 'win32':
            if self.is_wsl():
                self._os_info = "Windows Subsystem for Linux (WSL)"
            else:
                try:
                    import winreg
                    key = winreg.OpenKey(winreg.HKEY_LOCAL_MACHINE, r"SOFTWARE\Microsoft\Windows NT\CurrentVersion")
                    build_number = int(winreg.QueryValueEx(key, "CurrentBuildNumber")[0])
                    product_name = winreg.QueryValueEx(key, "ProductName")[0]
                    
                    if build_number >= 22000:
                        self._os_info = "Windows 11 Pro"
                    else:
                        self._os_info = product_name
                except Exception:
                    self._os_info = f"Windows {platform.release()}"
        elif self.is_macos():
            # Get macOS version information
            try:
                mac_ver = platform.mac_ver()
                macos_version = mac_ver[0]  # Version string like '10.15.7'
                macos_name = self._get_macos_name(macos_version)
                self._os_info = f"macOS {macos_version} ({macos_name})"
            except Exception:
                self._os_info = f"macOS {platform.release()}"
        else:
            self._os_info = f"{platform.system()} {platform.release()}"
        
        return self._os_info
    
    def _get_macos_name(self, version):
        """Get the marketing name for a macOS version"""
        version_dict = {
            '10.15': 'Catalina',
            '11': 'Big Sur',
            '12': 'Monterey',
            '13': 'Ventura',
            '14': 'Sonoma',
        }
        # Get major version for lookup
        major_version = '.'.join(version.split('.')[:2]) if '10.' in version else version.split('.')[0]
        return version_dict.get(major_version, "Unknown")
    
    def initialize(self):
        if not self._initialized:
            print(f"\nDetected operating system: {self.get_os_info()}\r")
            
            if sys.platform == 'win32' and not self.is_wsl():
                import msvcrt
                self._msvcrt = msvcrt
                print("Using Windows keyboard handling (msvcrt)")
                self._keyboard_info = "Windows"
            elif self.is_macos() or (sys.platform != 'win32' and not self.is_wsl()):
                try:
                    import termios
                    import tty
                    import fcntl
                    self._termios = termios
                    self._tty = tty
                    self._fcntl = fcntl
                    print("Using Unix keyboard handling (termios)")
                    self._keyboard_info = "Unix"
                except ImportError:
                    print("Warning: termios module not available. Some keyboard functionality may be limited.", end='\r\n', flush=True)
                    self._keyboard_info = "Limited"
            else:
                self._msvcrt = None
                print("Using limited keyboard handling")
                self._keyboard_info = "Limited"
    
    @property
    def msvcrt(self):
        return self._msvcrt
        
    @property
    def termios(self):
        return self._termios
        
    @property
    def tty(self):
        return self._tty

# Create global platform manager instance
platform_manager = PlatformManager()
# Initialize platform at startup
platform_manager.initialize()

# audio interface info
make_name = None
model_name = None
device_name = None
api_name = None
hostapi_name = None
hostapi_index = None
device_id = None

# init recording varibles
continuous_start_index = None
continuous_end_index = 0        
period_start_index = None
event_start_index = None
detected_level = None

# threads
recording_worker_thread = None
intercom_thread = None

# procs
vu_proc = None
stop_vu_queue = None
oscope_proc = None
intercom_proc = None
fft_periodic_plot_proc = None
one_shot_fft_proc = None  
overflow_monitor_proc = None

# event flags
stop_recording_event = threading.Event()
stop_tod_event = threading.Event()
stop_vu_event = threading.Event()
stop_intercom_event = threading.Event()
stop_fft_periodic_plot_event = threading.Event()

plot_oscope_done = threading.Event()
plot_fft_done = threading.Event()
plot_spectrogram_done = threading.Event()
change_ch_event = threading.Event()

# queues
stop_vu_queue = None

# misc globals
_dtype = None                   # parms sd lib cares about
_subtype = None
asterisks = '*'
device_ch = None                # total number of channels from device
current_time = None
timestamp = None
monitor_channel = 0             # '1 of n' mic to monitor by test functions
stop_program = [False]
buffer_size = None
buffer = None
buffer_index = None
file_offset = 0

# Dictionary to track active processes by key
active_processes = {
    'v': None,  # VU meter
    'o': None,  # Oscilloscope
    's': None,  # Spectrogram 
    'f': None,  # FFT
    'i': None   # Intercom
}

# #############################################################
# #### Control Panel ##########################################
# #############################################################

MONITOR_CH = 0                                  # channel to monitor for event (if > number of chs, all channels are monitored)
TRACE_DURATION = 10                             # seconds of audio to show on oscope
OSCOPE_GAIN_DB = 12                             # Gain in dB of audio level for oscope 

# instrumentation parms
FFT_BINS = 800                                  # number of bins for fft
FFT_BW = 1000                                   # bandwidth of each bucket in hertz
FFT_DURATION = 5                                # seconds of audio to show on fft
FFT_GAIN = 20                                   # gain in dB for fft
FFT_INTERVAL = 30                               # minutes between ffts

OSCOPE_DURATION = 10                            # seconds of audio to show on oscope
OSCOPE_GAIN_DB = 12                             # gain in dB for oscope

FULL_SCALE = 2 ** 16                            # just for cli vu meter level reference
BUFFER_SECONDS = 1000                           # time length of circular buffer 

# global: list of mics present in system
MICS_ACTIVE = [config.MIC_1, config.MIC_2, config.MIC_3, config.MIC_4]

# translate human to machine
if config.PRIMARY_BITDEPTH == 16:
    _dtype = 'int16'
    _subtype = 'PCM_16'
elif config.PRIMARY_BITDEPTH == 24:
    _dtype = 'int24'
    _subtype = 'PCM_24'
elif config.PRIMARY_BITDEPTH == 32:
    _dtype = 'int32' 
    _subtype = 'PCM_32'
else:
    print("The bit depth is not supported: ", config.PRIMARY_BITDEPTH)
    quit(-1)

# Set sound input parameters from config
sound_in_samplerate = config.PRIMARY_SAMPLERATE
sound_in_bitdepth = config.PRIMARY_BITDEPTH
sound_in_format = config.PRIMARY_FILE_FORMAT

# Set monitor parameters from config
monitor_samplerate = config.AUDIO_MONITOR_SAMPLERATE
monitor_bitdepth = config.AUDIO_MONITOR_BITDEPTH
monitor_format = config.AUDIO_MONITOR_FORMAT

# Date and time stuff for file naming
current_date = datetime.datetime.now()
current_year = current_date.strftime('%Y')
current_month = current_date.strftime('%m')
current_day = current_date.strftime('%d')

# Select the appropriate data drive and path based on OS
if platform_manager.is_macos():
    data_drive = os.path.expanduser(config.mac_data_drive)  # Expand ~ if present
    data_path = config.mac_data_path
    folders = config.mac_data_folders
    # macOS audio device settings
    make_name = config.MACOS_MAKE_NAME
    model_name = config.MACOS_MODEL_NAME
    device_name = config.MACOS_DEVICE_NAME
    api_name = config.MACOS_API_NAME
    hostapi_name = config.MACOS_HOSTAPI_NAME
    hostapi_index = config.MACOS_HOSTAPI_INDEX
    device_id = config.MACOS_DEVICE_ID
elif sys.platform == 'win32':
    data_drive = config.win_data_drive
    data_path = config.win_data_path
    folders = config.win_data_folders
    # Windows audio device settings
    make_name = config.WINDOWS_MAKE_NAME
    model_name = config.WINDOWS_MODEL_NAME
    device_name = config.WINDOWS_DEVICE_NAME
    api_name = config.WINDOWS_API_NAME
    hostapi_name = config.WINDOWS_HOSTAPI_NAME
    hostapi_index = config.WINDOWS_HOSTAPI_INDEX
    device_id = config.WINDOWS_DEVICE_ID
else:  # Linux or other Unix-like
    data_drive = os.path.expanduser(config.linux_data_drive)  # Expand ~ if present
    data_path = config.linux_data_path
    folders = config.linux_data_folders
    # Linux audio device settings
    make_name = config.LINUX_MAKE_NAME
    model_name = config.LINUX_MODEL_NAME
    device_name = config.LINUX_DEVICE_NAME
    api_name = config.LINUX_API_NAME
    hostapi_name = config.LINUX_HOSTAPI_NAME
    hostapi_index = config.LINUX_HOSTAPI_INDEX
    device_id = config.LINUX_DEVICE_ID

# to be discovered from sounddevice.query_devices()
sound_in_id = 1                             # id of input device, set as default in case none is detected
sound_in_chs = int(config.SOUND_IN_CHS) if hasattr(config, 'SOUND_IN_CHS') else 1  # Ensure it's an integer
sound_out_id = int(config.SOUND_OUT_ID_DEFAULT) if hasattr(config, 'SOUND_OUT_ID_DEFAULT') else None
sound_out_chs = int(config.SOUND_OUT_CHS_DEFAULT) if hasattr(config, 'SOUND_OUT_CHS_DEFAULT') else 2                        
sound_out_samplerate = int(config.SOUND_OUT_SR_DEFAULT) if hasattr(config, 'SOUND_OUT_SR_DEFAULT') else 44100    

# Verify the values are reasonable
if sound_in_chs <= 0 or sound_in_chs > 64:  # Sanity check for number of channels
    print(f"Warning: Invalid SOUND_IN_CHS value in config: {config.SOUND_IN_CHS}")
    print(f"Setting to default of 1 channel")
    sound_in_chs = 1

# Create date components in the correct format
# For folder structure we need YY (2-digit year), MM, DD format
yy = current_date.strftime('%y')  # 2-digit year (e.g., '23' for 2023)
mm = current_date.strftime('%m')  # Month (01-12)
dd = current_date.strftime('%d')  # Day (01-31)
date_folder = f"{yy}{mm}{dd}"     # Format YYMMDD (e.g., '230516')

# Only print config values in the main process, not in subprocesses
# This ensures they don't show up when starting the VU meter or intercom
if is_main_process():
    print(f"\nConfig values:")
    print(f"  data_drive: '{data_drive}'")
    print(f"  data_path: '{data_path}'")
    print(f"  folders: {folders}")
    print(f"  Date folder format: '{date_folder}' (YYMMDD)")

# Construct directory paths using the folders list and including the date subfolder
# Ensure we have proper path joining by using os.path.join
PRIMARY_DIRECTORY = os.path.join(data_drive, data_path, config.LOCATION_ID, config.HIVE_ID, 
                                folders[0], "raw", date_folder)
MONITOR_DIRECTORY = os.path.join(data_drive, data_path, config.LOCATION_ID, config.HIVE_ID, 
                                folders[0], "mp3", date_folder)
PLOT_DIRECTORY = os.path.join(data_drive, data_path, config.LOCATION_ID, config.HIVE_ID, 
                             folders[1], date_folder)

# Ensure paths end with a separator for consistency
PRIMARY_DIRECTORY = os.path.join(PRIMARY_DIRECTORY, "")
MONITOR_DIRECTORY = os.path.join(MONITOR_DIRECTORY, "")
PLOT_DIRECTORY = os.path.join(PLOT_DIRECTORY, "")

testmode = False                            # True = run in test mode with lower than needed sample rate
KB_or_CP = 'KB'                             # use keyboard or control panel (PyQT5) to control program

##########################  
# setup utilities
##########################

lock = threading.Lock()
# Ignore this specific warning
warnings.filterwarnings("ignore", category=UserWarning)

def ensure_directories_exist(directories):
    """
    Check if directories exist and create them if necessary with user permission.
    
    Args:
        directories: List of directory paths to check and potentially create
        
    Returns:
        bool: True if all directories exist or were created, False otherwise
    """
    # Expand any home directory tildes
    expanded_dirs = [os.path.expanduser(d) for d in directories]
    
    # Check which directories don't exist
    missing_dirs = [d for d in expanded_dirs if not os.path.exists(d)]
    
    if not missing_dirs:
        print("All required directories exist.")
        return True
    
    print("\nThe following directories do not exist:")
    for d in missing_dirs:
        print(f"  - {d}")
    
    response = input("\nDo you want to create these directories? (y/n): ")
    if response.lower() != 'y':
        print("Directory creation aborted. The program may not function correctly.")
        return False
    
    success = True
    for d in missing_dirs:
        try:
            print(f"Attempting to create directory: {d}")
            os.makedirs(d, exist_ok=True)
            
            # Verify directory was created
            if os.path.exists(d):
                print(f"Created directory: {d}")
            else:
                print(f"Failed to create directory: {d} (Unknown error)")
                success = False
        except Exception as e:
            print(f"Error creating directory {d}: {e}")
            success = False
            
            # Additional debugging for permission issues
            if "Permission denied" in str(e):
                print(f"  This appears to be a permissions issue. Current user may not have write access.")
                print(f"  Current working directory: {os.getcwd()}")
                try:
                    parent_dir = os.path.dirname(d)
                    print(f"  Parent directory exists: {os.path.exists(parent_dir)}")
                    if os.path.exists(parent_dir):
                        print(f"  Parent directory permissions: {oct(os.stat(parent_dir).st_mode)[-3:]}")
                except Exception as e2:
                    print(f"  Error checking parent directory: {e2}")
    
    return success


def signal_handler(sig, frame):
    print('\nStopping all threads...\r')
    reset_terminal()  # Reset terminal before stopping
    stop_all()
    sys.exit(0)

signal.signal(signal.SIGINT, signal_handler)
signal.signal(signal.SIGTERM, signal_handler)

def reset_terminal():
    """Reset terminal settings to default state without clearing the screen."""
    try:
        # Check if we're on Windows
        if sys.platform == 'win32' and not platform_manager.is_wsl():
            # Windows-specific terminal reset (no termios needed)
            # Just flush the output
            sys.stdout.flush()
            print("\n[Terminal input mode reset (Windows)]", end='\r\n', flush=True)
            return
            
        # For Unix-like systems (macOS and Linux)
        if platform_manager.termios is not None:
            # Reset terminal settings
            platform_manager.termios.tcsetattr(sys.stdin, platform_manager.termios.TCSADRAIN, platform_manager.termios.tcgetattr(sys.stdin))
            
            # Reset terminal modes without clearing screen
            safe_stty('sane')
            
            # DO NOT clear screen and reset cursor
            # print('\033[2J\033[H', end='')  # Commented out to preserve terminal history
            
            # Reset keyboard mode
            safe_stty('-raw -echo')
            
        # Flush stdout to ensure all output is displayed
        sys.stdout.flush()
        
        print("\n[Terminal input mode reset]", end='\r\n', flush=True)
        
    except Exception as e:
        print(f"Warning: Could not reset terminal: {e}", end='\r\n', flush=True)
        # Try alternative reset method WITHOUT clearing screen
        try:
            # Using stty directly instead of full reset
            safe_stty('sane')
        except:
            pass

def get_key():
    """Get a single keypress from the user."""
    if platform_manager.msvcrt is not None:
        try:
            return platform_manager.msvcrt.getch().decode('utf-8')
        except Exception as e:
            print(f"Error reading key in Windows: {e}")
            return None
    else:
        try:
            if sys.platform == 'win32':
                # If we're on Windows but msvcrt failed, try alternative method
                try:
                    import msvcrt
                    if msvcrt.kbhit():
                        return msvcrt.getch().decode('utf-8')
                except ImportError:
                    print("Warning: msvcrt module not available on this Windows system", end='\r\n', flush=True)
                return None
            elif platform_manager.termios is not None and platform_manager.tty is not None:
                # Use termios for macOS and Linux
                old_settings = platform_manager.termios.tcgetattr(sys.stdin)
                try:
                    platform_manager.tty.setraw(sys.stdin.fileno())
                    if select.select([sys.stdin], [], [], 0.1)[0]:
                        key = sys.stdin.read(1)
                        return key
                    return None
                finally:
                    platform_manager.termios.tcsetattr(sys.stdin, platform_manager.termios.TCSADRAIN, old_settings)
            else:
                # Fallback for other platforms
                if select.select([sys.stdin], [], [], 0.1)[0]:
                    return sys.stdin.read(1)
                return None
        except Exception as e:
            if "termios" in str(e):
                # If termios fails, try alternative method
                try:
                    import msvcrt
                    if msvcrt.kbhit():
                        return msvcrt.getch().decode('utf-8')
                except:
                    pass
            print(f"Error reading key: {e}", end='\r\n', flush=True)
            return None

def get_api_name_for_device(device_id):
    device = sd.query_devices(device_id)
    hostapi_info = sd.query_hostapis(index=device['hostapi'])
    return hostapi_info['name']

def get_windows_sample_rate(device_name):
    """Get the actual sample rate from Windows using PyAudio."""
    try:
        import pyaudio
        p = pyaudio.PyAudio()
        
        # Find the device index that matches our device name
        for i in range(p.get_device_count()):
            info = p.get_device_info_by_index(i)
            if info["maxInputChannels"] > 0:  # Only input devices
                if device_name.lower() in info["name"].lower():
                    sample_rate = int(info["defaultSampleRate"])  # Convert to integer
                    p.terminate()
                    return sample_rate
        
        p.terminate()
        return None
    except Exception as e:
        print(f"Error getting Windows sample rate: {e}")
        return None

def get_current_device_sample_rate(device_id):
    """Query the current sample rate of the device from the operating system."""
    try:
        # Get the current device configuration
        device_info = sd.query_devices(device_id, 'input')
        print(f"\nQuerying device {device_id} current sample rate...")
        print(f"Device name: {device_info['name']}")
        
        # Get the host API info
        if 'hostapi' in device_info:
            hostapi_info = sd.query_hostapis(index=device_info['hostapi'])
            print(f"Audio API: {hostapi_info['name']}")
        
        # First try to get the rate from Windows using PyAudio
        if not platform_manager.is_wsl():
            windows_rate = get_windows_sample_rate(device_info['name'])
            if windows_rate:
                print(f"Windows reported rate: {windows_rate} Hz")
                return windows_rate
        # Fallback to sounddevice if PyAudio method fails
        try:
            with sd.InputStream(device=device_id, channels=1, samplerate=None) as test_stream:
                current_rate = test_stream.samplerate
                print(f"Stream reported rate: {current_rate} Hz")
                if current_rate:
                    return current_rate
        except Exception as e:
            print(f"Stream creation failed: {e}")
        
        return None
        
    except Exception as e:
        print(f"Error querying device sample rate: {e}")
        return None

def print_all_input_devices():
    print("\nFull input device list (from sounddevice):\r")
    devices = sd.query_devices()
    for i, device in enumerate(devices):
        if device['max_input_channels'] > 0:
            hostapi_info = sd.query_hostapis(index=device['hostapi'])
            api_name = hostapi_info['name']
            print(f"  [{i}] {device['name']} (API: {api_name}) | MaxCh: {device['max_input_channels']} | Default SR: {int(device['default_samplerate'])} Hz")
    print()
    sys.stdout.flush()


def set_input_device(model_name_arg, api_name_preference):
    global sound_in_id, sound_in_chs, testmode, sound_in_samplerate, device_id, make_name, model_name, device_name, api_name, hostapi_name, hostapi_index

    print("\nScanning for audio input devices...")
    sys.stdout.flush()

    print_all_input_devices()

    try:
        # Get all devices
        devices = sd.query_devices()
        
        # First try the specified device_id if it exists
        if device_id is not None and device_id >= 0:
            try:
                device = sd.query_devices(device_id)
                if device['max_input_channels'] > 0:
                    print(f"\nTrying specified device [{device_id}]: {device['name']}")
                    print(f"  API: {sd.query_hostapis(index=device['hostapi'])['name']}")
                    print(f"  Max Channels: {device['max_input_channels']}")
                    print(f"  Default Sample Rate: {device['default_samplerate']} Hz")
                    
                    try:
                        # Try to set the sample rate using PyAudio first
                        if not platform_manager.is_wsl():
                            try:
                                import pyaudio
                                p = pyaudio.PyAudio()
                                device_info = p.get_device_info_by_index(device_id)
                                print(f"\nCurrent Windows sample rate: {device_info['defaultSampleRate']} Hz")
                                
                                # Try to open a stream with our desired sample rate
                                stream = p.open(format=pyaudio.paInt16,
                                              channels=sound_in_chs,
                                              rate=sound_in_samplerate,
                                              input=True,
                                              input_device_index=device_id,
                                              frames_per_buffer=1024)
                                
                                # Verify the actual sample rate
                                actual_rate = stream._get_stream_info()['sample_rate']
                                print(f"PyAudio stream sample rate: {actual_rate} Hz")
                                
                                stream.close()
                                p.terminate()
                                
                                if actual_rate != sound_in_samplerate:
                                    print(f"\nWARNING: PyAudio could not set sample rate to {sound_in_samplerate} Hz")
                                    print(f"Device is using {actual_rate} Hz instead")
                                    print("This may affect recording quality.")
                            except Exception as e:
                                print(f"Warning: Could not set sample rate using PyAudio: {e}")
                        
                        # Now try with sounddevice
                        print("\nAttempting to configure device with sounddevice...")
                        sd.default.samplerate = sound_in_samplerate  # Set global default
                        
                        with sd.InputStream(device=device_id, 
                                          channels=sound_in_chs,
                                          samplerate=sound_in_samplerate,
                                          dtype=_dtype,
                                          blocksize=1024) as stream:
                            # Verify the actual sample rate being used
                            actual_rate = stream.samplerate
                            if actual_rate != sound_in_samplerate:
                                print(f"\nWARNING: Requested sample rate {sound_in_samplerate} Hz, but device is using {actual_rate} Hz")
                                print("This may affect recording quality. Consider using a different device or sample rate.")
                                print("\nPossible solutions:")
                                print("1. Check Windows Sound Control Panel settings")
                                print("2. Check if your audio device has its own control panel")
                                print("3. Try using a different sample rate that your device supports")
                                print("4. Update your audio device drivers")
                            
                            # If we get here, the device works with our settings
                            sound_in_id = device_id
                            print(f"\nSuccessfully configured specified device [{device_id}]")
                            print(f"Device Configuration:")
                            print(f"  Sample Rate: {actual_rate} Hz")
                            print(f"  Bit Depth: {config.PRIMARY_BITDEPTH} bits")
                            print(f"  Channels: {sound_in_chs}")
                            testmode = False
                            return True
                    except Exception as e:
                        print(f"\nERROR: Could not use specified device ID {device_id}")
                        print(f"Reason: {str(e)}")
                        response = input("\nThe specified device could not be used. Would you like to proceed with an alternative device? (y/n): ")
                        if response.lower() != 'y':
                            print("Exiting as requested.")
                            sys.exit(1)
                        print("Falling back to device search...")
                else:
                    print(f"\nERROR: Specified device ID {device_id} is not an input device")
                    response = input("\nThe specified device is not an input device. Would you like to proceed with an alternative device? (y/n): ")
                    if response.lower() != 'y':
                        print("Exiting as requested.")
                        sys.exit(1)
                    print("Falling back to device search...")
            except Exception as e:
                print(f"\nERROR: Could not access specified device ID {device_id}")
                print(f"Reason: {str(e)}")
                response = input("\nThe specified device could not be accessed. Would you like to proceed with an alternative device? (y/n): ")
                if response.lower() != 'y':
                    print("Exiting as requested.")
                    sys.exit(1)
                print("Falling back to device search...")
        else:
            print("\nNo device ID specified, skipping direct device configuration...")
        
        # Create a list of input devices with their IDs
        input_devices = [(i, device) for i, device in enumerate(devices) 
                        if device['max_input_channels'] > 0]
        
        # Sort by device ID in descending order
        input_devices.sort(reverse=True, key=lambda x: x[0])
        
        # If make_name is specified, try those devices first
        if make_name and make_name.strip():
            print(f"\nLooking for devices matching make name: {make_name}")
            matching_devices = [(i, device) for i, device in input_devices 
                              if make_name.lower() in device['name'].lower()]
            
            if matching_devices:
                print(f"Found {len(matching_devices)} devices matching make name")
                # Try matching devices first
                for dev_id, device in matching_devices:
                    print(f"\nTrying device [{dev_id}]: {device['name']}")
                    print(f"  API: {sd.query_hostapis(index=device['hostapi'])['name']}")
                    print(f"  Max Channels: {device['max_input_channels']}")
                    print(f"  Default Sample Rate: {device['default_samplerate']} Hz")
                    
                    try:
                        # Try to open a stream with our desired settings
                        with sd.InputStream(device=dev_id, 
                                          channels=sound_in_chs,
                                          samplerate=sound_in_samplerate,
                                          dtype=_dtype,
                                          blocksize=1024) as stream:
                            # If we get here, the device works with our settings
                            sound_in_id = dev_id
                            print(f"\nSuccessfully configured device [{dev_id}]")
                            print(f"Device Configuration:")
                            print(f"  Sample Rate: {sound_in_samplerate} Hz")
                            print(f"  Bit Depth: {config.PRIMARY_BITDEPTH} bits")
                            print(f"  Channels: {sound_in_chs}")
                            testmode = False
                            return True
                            
                    except Exception as e:
                        print(f"  Failed to configure device: {str(e)}")
                        continue
            else:
                print(f"No devices found matching make name: {make_name}")
                print("Falling back to trying all devices...")
        
        # Try all devices if no matching devices were found or if make_name was empty
        for dev_id, device in input_devices:
            print(f"\nTrying device [{dev_id}]: {device['name']}")
            print(f"  API: {sd.query_hostapis(index=device['hostapi'])['name']}")
            print(f"  Max Channels: {device['max_input_channels']}")
            print(f"  Default Sample Rate: {device['default_samplerate']} Hz")
            
            try:
                # Try to open a stream with our desired settings
                with sd.InputStream(device=dev_id, 
                                  channels=sound_in_chs,
                                  samplerate=sound_in_samplerate,
                                  dtype=_dtype,
                                  blocksize=1024) as stream:
                    # If we get here, the device works with our settings
                    sound_in_id = dev_id
                    print(f"\nSuccessfully configured device [{dev_id}]")
                    print(f"Device Configuration:")
                    print(f"  Sample Rate: {sound_in_samplerate} Hz")
                    print(f"  Bit Depth: {config.PRIMARY_BITDEPTH} bits")
                    print(f"  Channels: {sound_in_chs}")
                    testmode = False
                    return True
                    
            except Exception as e:
                print(f"  Failed to configure device: {str(e)}")
                continue
        
        print("\nNo devices could be configured with acceptable settings.")
        return False

    except Exception as e:
        print(f"\nError during device selection: {str(e)}")
        print("Please check your audio device configuration and ensure it supports the required settings")
        sys.stdout.flush()
        return False

# interruptable sleep
def interruptable_sleep(seconds, stop_sleep_event):
    for i in range(seconds*2):
        if stop_sleep_event.is_set():
            return
        time.sleep(0.5)

# for debugging
def play_audio(filename, device):
    print("* Playing back")
    data, fs = sf.read(filename)
    sd.play(data, fs, device)
    sd.wait()

# for debugging
def list_all_threads():
    for thread in threading.enumerate():
        print(f"Thread name: {thread.name}, Thread ID: {thread.ident}, Alive: {thread.is_alive()}")


def clear_input_buffer():
    """Clear the keyboard input buffer. Handles both Windows and non-Windows platforms."""
    if sys.platform == 'win32' and not platform_manager.is_wsl():
        try:
            while platform_manager.msvcrt is not None and platform_manager.msvcrt.kbhit():
                platform_manager.msvcrt.getch()
        except Exception as e:
            print(f"Warning: Could not clear input buffer: {e}")
    else:
        # For macOS and Linux/WSL
        if platform_manager.termios is not None and platform_manager.tty is not None:
            fd = sys.stdin.fileno()
            try:
                # Save old terminal settings
                old_settings = platform_manager.termios.tcgetattr(fd)
                
                # Set non-blocking mode
                platform_manager.tty.setraw(fd, platform_manager.termios.TCSANOW)
                
                # Read all pending input
                while select.select([sys.stdin], [], [], 0)[0]:
                    sys.stdin.read(1)
                    
                # One more time with a short timeout
                rlist, _, _ = select.select([sys.stdin], [], [], 0.1)
                if rlist:
                    sys.stdin.read(len(rlist))
            finally:
                # Restore settings
                try:
                    platform_manager.termios.tcsetattr(fd, platform_manager.termios.TCSADRAIN, old_settings)
                except Exception as e:
                    print(f"Warning during terminal reset: {e}")
        else:
            # Silent fail or fallback - do NOT use stty on Windows
            if not sys.platform == 'win32':
                try:
                    # Last resort for Unix-like systems
                    safe_stty('-raw echo')
                except:
                    pass


def show_audio_device_info_for_SOUND_IN_OUT():
    """Display detailed information about the selected audio input and output devices."""
    print("\nSelected Audio Device Information:")
    print("-" * 50)
    
    # Get and display input device info
    try:
        input_info = sd.query_devices(sound_in_id)
        print("\nInput Device:")
        print(f"Name: [{sound_in_id}] {input_info['name']}")
        print(f"Default Sample Rate: {int(input_info['default_samplerate'])} Hz")
        print(f"Bit Depth: {config.PRIMARY_BITDEPTH} bits")
        print(f"Max Input Channels: {input_info['max_input_channels']}")
        print(f"Current Sample Rate: {int(sound_in_samplerate)} Hz")
        print(f"Current Channels: {sound_in_chs}")
        if 'hostapi' in input_info:
            hostapi_info = sd.query_hostapis(index=input_info['hostapi'])
            print(f"Audio API: {hostapi_info['name']}")
    except Exception as e:
        print(f"Error getting input device info: {e}")
    
    # Get and display output device info
    try:
        output_info = sd.query_devices(sound_out_id)
        print("\nOutput Device:")
        print(f"Name: [{sound_out_id}] {output_info['name']}")
        print(f"Default Sample Rate: {int(output_info['default_samplerate'])} Hz")
        print(f"Max Output Channels: {output_info['max_output_channels']}")
        if 'hostapi' in output_info:
            hostapi_info = sd.query_hostapis(index=output_info['hostapi'])
            print(f"Audio API: {hostapi_info['name']}")
    except Exception as e:
        print(f"Error getting output device info: {e}")
    
    print("-" * 50)
    sys.stdout.flush()


def show_audio_device_info_for_defaults():
    print("\nsounddevices default device info:")
    default_input_info = sd.query_devices(kind='input')
    default_output_info = sd.query_devices(kind='output')
    print(f"\nDefault Input Device: [{default_input_info['index']}] {default_input_info['name']}")
    print(f"Default Output Device: [{default_output_info['index']}] {default_output_info['name']}\n")


def show_audio_device_list():
    """Display detailed information about the selected audio input and output devices."""
    print("\nSelected Audio Device Information:")
    print("-" * 50)
    
    # Get and display input device info
    try:
        input_info = sd.query_devices(sound_in_id)
        print("\nInput Device:")
        print(f"Name: [{sound_in_id}] {input_info['name']}")
        print(f"Default Sample Rate: {int(input_info['default_samplerate'])} Hz")
        print(f"Bit Depth: {config.PRIMARY_BITDEPTH} bits")
        print(f"Max Input Channels: {input_info['max_input_channels']}")
        print(f"Current Sample Rate: {int(sound_in_samplerate)} Hz")
        print(f"Current Channels: {sound_in_chs}")
        if 'hostapi' in input_info:
            hostapi_info = sd.query_hostapis(index=input_info['hostapi'])
            print(f"Audio API: {hostapi_info['name']}")
    except Exception as e:
        print(f"Error getting input device info: {e}")
    
    # Get and display output device info
    try:
        output_info = sd.query_devices(sound_out_id)
        print("\nOutput Device:")
        print(f"Name: [{sound_out_id}] {output_info['name']}")
        print(f"Default Sample Rate: {int(output_info['default_samplerate'])} Hz")
        print(f"Max Output Channels: {output_info['max_output_channels']}")
        if 'hostapi' in output_info:
            hostapi_info = sd.query_hostapis(index=output_info['hostapi'])
            print(f"Audio API: {hostapi_info['name']}")
    except Exception as e:
        print(f"Error getting output device info: {e}")
    
    print("-" * 50)
    sys.stdout.flush()


def get_enabled_mic_locations():
    """
    Reads microphone enable states (MIC_1 to MIC_4) and maps to their corresponding locations.
    """
    # Define microphone states and corresponding locations
    mic_location_names = [config.MIC_LOCATION[i] for i, enabled in enumerate(MICS_ACTIVE) if enabled]
    return mic_location_names

##mic_location_names = get_enabled_mic_locations()
def show_mic_locations():
    print("Enabled microphone locations:", get_enabled_mic_locations())


def is_mic_position_in_bounds(mic_list, position):
  """
  Checks if the mic is present in the hive and powered on.
  Args:
    data: A list of boolean values (True/False) or integers (1/0).
    position: The index of the element to check.
  Returns:
    status of mic at position
  """
  try:
    return bool(mic_list[position])
  except IndexError:
    print(f"Error: mic {position} is out of bounds.")
    return False  


def check_stream_status(stream_duration):
    """
    Check the status of a sounddevice input stream for overflows and underflows.
    Parameters:
    - stream_duration: Duration for which the stream should be open and checked (in seconds).
    """
    global sound_in_id
    print(f"Checking input stream for overflow. Watching for {stream_duration} seconds")

    # Define a callback function to process the audio stream
    def callback(indata, frames, time, status):
        if status and status.input_overflow:
                print("Input overflow detected at:", datetime.datetime.now())

    # Open an input stream
    with sd.InputStream(callback=callback, device=sound_in_id) as stream:
        # Run the stream for the specified duration
        timeout = time.time() + stream_duration
        while time.time() < timeout:
            time.sleep(0.1)  # Sleep for a short duration before checking again

    print("Stream checking finished at", datetime.datetime.now())
    show_audio_device_info_for_SOUND_IN_OUT()


# fetch the most recent audio file in the directory
def find_file_of_type_with_offset_1(directory=PRIMARY_DIRECTORY, file_type=config.PRIMARY_FILE_FORMAT, offset=0):
    # Expand path if it contains a tilde
    expanded_dir = os.path.expanduser(directory)
    
    # Ensure directory exists
    if not os.path.exists(expanded_dir):
        print(f"Directory does not exist: {expanded_dir}")
        return None
        
    try:
        matching_files = [os.path.join(expanded_dir, f) for f in os.listdir(expanded_dir) \
                          if os.path.isfile(os.path.join(expanded_dir, f)) and f.endswith(f".{file_type.lower()}")]
        if offset < len(matching_files):
            return matching_files[offset]
    except Exception as e:
        print(f"Error listing files in {expanded_dir}: {e}")
    
    return None

# return the most recent audio file in the directory minus offset (next most recent, etc.)
def find_file_of_type_with_offset(offset, directory=PRIMARY_DIRECTORY, file_type=config.PRIMARY_FILE_FORMAT):
    # Expand path if it contains a tilde
    expanded_dir = os.path.expanduser(directory)
    
    # Ensure directory exists
    if not os.path.exists(expanded_dir):
        print(f"Directory does not exist: {expanded_dir}")
        return None
        
    try:
        # List all files of the specified type in the directory
        files_of_type = [f for f in os.listdir(expanded_dir) if os.path.isfile(os.path.join(expanded_dir, f)) and f.endswith(f".{file_type.lower()}")]
        # Sort files alphabetically - most recent first
        files_of_type.sort(reverse=True)
        
        if files_of_type and offset < len(files_of_type):
            return files_of_type[offset]
    except Exception as e:
        print(f"Error listing files in {expanded_dir}: {e}")
    
    return None


def time_between():
    # Using a list to store the last called time because lists are mutable and can be modified inside the nested function.
    # This will act like a "nonlocal" variable.
    last_called = [None]
    
    def helper():
        current_time = time.time()
        
        # If the function has never been called before, set last_called to the current time and return 0.
        if last_called[0] is None:
            last_called[0] = current_time
            return 0
        # Calculate the difference and update the last_called time.
        diff = current_time - last_called[0]
        last_called[0] = current_time
        # Cap the difference at 1800 seconds.
        return min(diff, 1800)
    # Return the helper function, NOT A VALUE.
    return helper

# Initialize the function 'time_diff()', which will return a value.
time_diff = time_between()
# wlh: why does this print on the cli when keyboard 's' iniates plot spectrogram?
###print("time diff from the outter script", time_diff())   # 0

# #############################################################
# Audio conversion functions
# #############################################################

# convert audio to mp3 and save to file using downsampled data
def pcm_to_mp3_write(np_array, full_path):
    try:
        int_array = np_array.astype(np.int16)
        byte_array = int_array.tobytes()

        # Create an AudioSegment instance from the byte array
        audio_segment = AudioSegment(
            data=byte_array,
            sample_width=2,
            frame_rate=config.AUDIO_MONITOR_SAMPLERATE,
            channels=config.AUDIO_MONITOR_CHANNELS
        )
        
        # Try to export with ffmpeg first
        try:
            if config.AUDIO_MONITOR_QUALITY >= 64 and config.AUDIO_MONITOR_QUALITY <= 320:    # use constant bitrate, 64k would be the min, 320k the best
                cbr = str(config.AUDIO_MONITOR_QUALITY) + "k"
                audio_segment.export(full_path, format="mp3", bitrate=cbr)
            elif config.AUDIO_MONITOR_QUALITY < 10:                      # use variable bitrate, 0 to 9, 0 is highest quality
                audio_segment.export(full_path, format="mp3", parameters=["-q:a", "0"])
            else:
                print("Don't know of a mp3 mode with parameter:", config.AUDIO_MONITOR_QUALITY)
                quit(-1)
        except Exception as e:
            if "ffmpeg" in str(e).lower():
                print("\nError: ffmpeg not found. Please install ffmpeg:")
                print("1. Download ffmpeg from https://www.gyan.dev/ffmpeg/builds/")
                print("2. Extract the zip file")
                print("3. Add the bin folder to your system PATH")
                print("\nOr install using pip:")
                print("pip install ffmpeg-python")
                raise
            else:
                raise
    except Exception as e:
        print(f"Error converting audio to MP3: {str(e)}")
        raise

# downsample audio to a lower sample rate
def downsample_audio(audio_data, orig_sample_rate, target_sample_rate):
    # Convert audio to float for processing
    audio_float = audio_data.astype(np.float32) / np.iinfo(np.int16).max
    downsample_ratio = int(orig_sample_rate / target_sample_rate)

    # Define an anti-aliasing filter
    nyq = 0.5 * orig_sample_rate
    low = 0.5 * target_sample_rate
    low = low / nyq
    b, a = butter(5, low, btype='low')

    # If audio is stereo, split channels
    if audio_float.shape[1] == 2:
        left_channel = audio_float[:, 0]
        right_channel = audio_float[:, 1]
    else:
        # If not stereo, duplicate the mono channel
        left_channel = audio_float.ravel()
        right_channel = audio_float.ravel()

    # Apply the Nyquist filter for each channel
    left_filtered = filtfilt(b, a, left_channel)
    right_filtered = filtfilt(b, a, right_channel)
    # and downsample each channel 
    left_downsampled = left_filtered[::downsample_ratio]
    right_downsampled = right_filtered[::downsample_ratio]
    # Combine the two channels back into a stereo array
    downsampled_audio_float = np.column_stack((left_downsampled, right_downsampled))
    # Convert back to int16
    downsampled_audio = (downsampled_audio_float * np.iinfo(np.int16).max).astype(np.int16)
    return downsampled_audio

# #############################################################
# signal display functions
# #############################################################

def get_default_output_device():
    devices = sd.query_devices()
    for device in devices:
        if device['max_output_channels'] > 0:
            return device['name']
    return None

# single-shot plot of 'n' seconds of audio of each channels for an oscope view
def plot_oscope(sound_in_samplerate, sound_in_id, sound_in_chs, queue): 
    try:
        # Force garbage collection before starting
        gc.collect()
        
        # Use non-interactive backend for plotting
        plt.switch_backend('agg')
            
        # Initialize PyAudio
        p = pyaudio.PyAudio()
        
        try:
            # Get device info
            device_info = p.get_device_info_by_index(sound_in_id)
            max_channels = int(device_info['maxInputChannels'])
            
            # If requested channels exceed device capabilities, adjust
            if sound_in_chs > max_channels:
                print(f"Warning: Device only supports {max_channels} channels, adjusting from {sound_in_chs}")
                actual_channels = max_channels
            else:
                actual_channels = sound_in_chs
                
            # Ensure at least 1 channel
            actual_channels = max(1, actual_channels)
            
            # Record audio
            print(f"Recording audio for oscilloscope traces using {actual_channels} channel(s)")
            
            # Calculate number of frames needed
            num_frames = int(sound_in_samplerate * TRACE_DURATION)
            chunk_size = 4096  # Reduced chunk size for better reliability
            
            # Create the recording array
            recording = np.zeros((num_frames, actual_channels), dtype=np.float32)
            frames_recorded = 0
            recording_complete = False
            
            def callback(in_data, frame_count, time_info, status):
                nonlocal frames_recorded, recording_complete
                try:
                    if status:
                        print(f"Stream status: {status}")
                    if frames_recorded < num_frames and not recording_complete:
                        data = np.frombuffer(in_data, dtype=np.float32)
                        if len(data) > 0:
                            start_idx = frames_recorded
                            end_idx = min(start_idx + len(data) // actual_channels, num_frames)
                            data = data.reshape(-1, actual_channels)
                            recording[start_idx:end_idx] = data[:(end_idx - start_idx)]
                            frames_recorded += len(data) // actual_channels
                            if frames_recorded >= num_frames:
                                recording_complete = True
                                return (None, pyaudio.paComplete)
                            elif frames_recorded % (chunk_size * 10) == 0:
                                print(f"Recording progress: {frames_recorded}/{num_frames} frames ({frames_recorded/num_frames*100:.1f}%)", end='\r')
                    return (None, pyaudio.paContinue)
                except Exception as e:
                    print(f"Error in callback: {e}")
                    return (None, pyaudio.paComplete)
            
            # Open stream using callback
            stream = p.open(format=pyaudio.paFloat32,
                          channels=actual_channels,
                          rate=int(sound_in_samplerate),
                          input=True,
                          input_device_index=sound_in_id,
                          frames_per_buffer=chunk_size,
                          stream_callback=callback)
            
            print("Stream opened successfully")
            stream.start_stream()
            
            # Wait until we have recorded enough frames, received stop signal, or timed out
            start_time = time.time()
            timeout = TRACE_DURATION + 10  # Increased timeout buffer
            
            # Keep recording until one of these conditions is met:
            # 1. We've recorded all frames
            # 2. We've received a stop signal (queue has data)
            # 3. We've hit the timeout
            while frames_recorded < num_frames and queue.empty() and (time.time() - start_time) < timeout:
                if recording_complete:
                    break
                print(f"Recording progress: {frames_recorded}/{num_frames} frames ({frames_recorded/num_frames*100:.1f}%)", end='\r')
                time.sleep(0.1)  # Increased sleep time to reduce CPU usage
            
            # Stop and close stream
            stream.stop_stream()
            stream.close()
            
            print("\nRecording oscope finished.")
            print(f"Recorded {frames_recorded} of {num_frames} frames ({frames_recorded/num_frames*100:.1f}%)")
            
            # Only process if we got enough data
            if frames_recorded < num_frames * 0.9:  # Allow for small missing chunks
                print(f"Warning: Recording incomplete - only got {frames_recorded}/{num_frames} frames")
                return
                
            # Apply gain if needed
            if OSCOPE_GAIN_DB > 0:
                gain = 10 ** (OSCOPE_GAIN_DB / 20)      
                print(f"Applying gain of: {gain:.1f}") 
                recording *= gain

            print("Creating plot...")
            # Create figure with reduced DPI for better performance
            fig = plt.figure(figsize=(10, 3 * actual_channels), dpi=80)
            
            # Optimize plotting by downsampling for display
            downsample_factor = max(1, len(recording) // 5000)  # Limit points to ~5k for better performance
            time_points = np.arange(0, len(recording), downsample_factor) / sound_in_samplerate
            
            # Plot each channel
            for i in range(actual_channels):
                ax = plt.subplot(actual_channels, 1, i+1)
                ax.plot(time_points, recording[::downsample_factor, i], linewidth=0.5)
                ax.set_title(f"Oscilloscope Traces w/{OSCOPE_GAIN_DB}dB Gain--Ch{i+1}")
                ax.set_xlabel('Time (seconds)')
                ax.set_ylim(-1.0, 1.0)
                # Remove unnecessary grid and ticks for better performance
                ax.grid(False)
                ax.tick_params(axis='both', which='both', labelsize=8)
            
            plt.tight_layout()

            # Save the plot
            timestamp = datetime.datetime.now().strftime("%Y%m%d-%H%M%S")
            plotname = os.path.join(PLOT_DIRECTORY, f"{timestamp}_oscope_{int(sound_in_samplerate/1000)}_kHz_{config.PRIMARY_BITDEPTH}_{config.LOCATION_ID}_{config.HIVE_ID}.png")
            print("\nSaving oscilloscope plot to:", plotname)
            
            # Make sure the directory exists
            os.makedirs(os.path.dirname(plotname), exist_ok=True)
            
            # Display the expanded path
            expanded_path = os.path.abspath(os.path.expanduser(plotname))
            print(f"Absolute path: {expanded_path}")
            
            # Save with optimized settings
            print("Saving figure...")
            plt.savefig(expanded_path, dpi=80, bbox_inches='tight', pad_inches=0.1, format='png')
            print("Plot saved successfully")
            plt.close('all')  # Close all figures

            # Open the saved image based on OS
            try:
                if platform_manager.is_wsl():
                    print("Opening image in WSL...")
                    try:
                        subprocess.Popen(['xdg-open', expanded_path])
                    except FileNotFoundError:
                        subprocess.Popen(['wslview', expanded_path])
                elif platform_manager.is_macos():
                    print("Opening image in macOS...")
                    subprocess.Popen(['open', expanded_path])
                elif sys.platform == 'win32':
                    print("Opening image in Windows...")
                    os.startfile(expanded_path)
                else:
                    print("Opening image in Linux...")
                    subprocess.Popen(['xdg-open', expanded_path])
                print("Image viewer command executed")
            except Exception as e:
                print(f"Could not open image viewer: {e}")
                print(f"Image saved at: {expanded_path}")
                
        except Exception as e:
            print(f"Error in recording: {e}")
            import traceback
            traceback.print_exc()
        finally:
            # Clean up PyAudio
            try:
                p.terminate()
            except:
                pass
            
    except Exception as e:
        print(f"Error in oscilloscope recording: {e}")
        import traceback
        traceback.print_exc()
    finally:
        # Ensure cleanup happens
        try:
            plt.close('all')
            gc.collect()
        except:
            pass

def trigger_oscope():
    """Trigger oscilloscope plot generation with proper cleanup."""
    try:
        # Clean up any existing process
        cleanup_process('o')
        clear_input_buffer()
        
        # Create a queue for communication
        stop_queue = multiprocessing.Queue()
        
        # Create and configure the process
        oscope_process = multiprocessing.Process(
            target=plot_oscope, 
            args=(sound_in_samplerate, sound_in_id, sound_in_chs, stop_queue)
        )
        
        # Set process as daemon
        oscope_process.daemon = True
        
        # Store in active processes
        active_processes['o'] = oscope_process
        
        print("Starting oscilloscope process...")
        # Start the process
        oscope_process.start()
        
        # Wait for completion with timeout
        timeout = TRACE_DURATION + 30  # Reduced timeout to be more responsive
        oscope_process.join(timeout=timeout)
        
        # Check if process is still running
        if oscope_process.is_alive():
            print("\nOscilloscope process taking too long, terminating...")
            try:
                # Signal the process to stop
                stop_queue.put(True)
                # Give it a moment to clean up
                time.sleep(1)
                # Then terminate if still running
                if oscope_process.is_alive():
                    oscope_process.terminate()
                    oscope_process.join(timeout=2)
                    if oscope_process.is_alive():
                        oscope_process.kill()
            except Exception as e:
                print(f"Error terminating oscilloscope process: {e}")
        
    except Exception as e:
        print(f"Error in trigger_oscope: {e}")
        import traceback
        traceback.print_exc()
    finally:
        # Always ensure cleanup
        cleanup_process('o')
        clear_input_buffer()
        print("Oscilloscope process completed")

def cleanup_process(command):
    """Clean up a specific command's process."""
    try:
        # Check if the command key exists in active_processes
        if command in active_processes:
            process = active_processes[command]
            if process is not None:
                try:
                    # Check if it's still alive without raising an exception
                    if hasattr(process, 'is_alive') and process.is_alive():
                        try:
                            process.terminate()
                            process.join(timeout=1)
                            if process.is_alive():
                                process.kill()
                        except Exception as e:
                            print(f"Error terminating process for command '{command}': {e}")
                except Exception as e:
                    # Process may no longer exist or be accessible
                    print(f"Warning: Could not check process status for command '{command}': {e}")
                
                # Reset the process reference
                active_processes[command] = None
                print(f"Process for command '{command}' has been cleaned up")
        else:
            # The command doesn't exist in our tracking dictionary
            print(f"Warning: No process tracking for command '{command}'")
    except Exception as e:
        print(f"Error in cleanup_process for command '{command}': {e}")


# single-shot fft plot of audio
def plot_fft(sound_in_samplerate, sound_in_id, sound_in_chs, channel, stop_queue):
    try:
        # Force garbage collection before starting
        gc.collect()
        
        # Use non-interactive backend for plotting
        plt.switch_backend('agg')
        
        # Initialize PyAudio
        p = pyaudio.PyAudio()
        
        try:
            # Get device info
            device_info = p.get_device_info_by_index(sound_in_id)
            max_channels = int(device_info['maxInputChannels'])
            
            # If requested channels exceed device capabilities, adjust
            if sound_in_chs > max_channels:
                print(f"Warning: Device only supports {max_channels} channels, adjusting from {sound_in_chs}")
                actual_channels = max_channels
            else:
                actual_channels = sound_in_chs
                
            # Ensure at least 1 channel
            actual_channels = max(1, actual_channels)
            
            # Ensure channel index is valid
            if channel >= actual_channels:
                print(f"Warning: Channel {channel+1} not available, using channel 1")
                monitor_channel = 0
            else:
                monitor_channel = channel
                
            # Record audio
            print(f"Recording audio for FFT on channel {monitor_channel+1} of {actual_channels}")
            
            # Calculate number of frames needed
            num_frames = int(sound_in_samplerate * FFT_DURATION)
            chunk_size = 4096  # Reduced chunk size for better reliability
            
            # Create the recording array
            recording = np.zeros((num_frames, actual_channels), dtype=np.float32)
            frames_recorded = 0
            recording_complete = False
            
            def callback(in_data, frame_count, time_info, status):
                nonlocal frames_recorded, recording_complete
                try:
                    if status:
                        print(f"Stream status: {status}")
                    if frames_recorded < num_frames and not recording_complete:
                        data = np.frombuffer(in_data, dtype=np.float32)
                        if len(data) > 0:
                            start_idx = frames_recorded
                            end_idx = min(start_idx + len(data) // actual_channels, num_frames)
                            data = data.reshape(-1, actual_channels)
                            recording[start_idx:end_idx] = data[:(end_idx - start_idx)]
                            frames_recorded += len(data) // actual_channels
                            if frames_recorded >= num_frames:
                                recording_complete = True
                                return (None, pyaudio.paComplete)
                            elif frames_recorded % (chunk_size * 10) == 0:
                                print(f"Recording progress: {frames_recorded}/{num_frames} frames ({frames_recorded/num_frames*100:.1f}%)", end='\r')
                    return (None, pyaudio.paContinue)
                except Exception as e:
                    print(f"Error in callback: {e}")
                    return (None, pyaudio.paComplete)
            
            # Open stream using callback
            stream = p.open(format=pyaudio.paFloat32,
                          channels=actual_channels,
                          rate=int(sound_in_samplerate),
                          input=True,
                          input_device_index=sound_in_id,
                          frames_per_buffer=chunk_size,
                          stream_callback=callback)
            
            print("Stream opened successfully")
            stream.start_stream()
            
            # Wait until we have recorded enough frames, received stop signal, or timed out
            start_time = time.time()
            timeout = FFT_DURATION + 10  # Increased timeout buffer
            
            # Keep recording until one of these conditions is met:
            # 1. We've recorded all frames
            # 2. We've received a stop signal (queue has data)
            # 3. We've hit the timeout
            while frames_recorded < num_frames and stop_queue.empty() and (time.time() - start_time) < timeout:
                if recording_complete:
                    break
                print(f"Recording progress: {frames_recorded}/{num_frames} frames ({frames_recorded/num_frames*100:.1f}%)", end='\r')
                time.sleep(0.1)  # Increased sleep time to reduce CPU usage
            
            # Stop and close stream
            stream.stop_stream()
            stream.close()
            
            print("\nRecording fft finished.")
            print(f"Recorded {frames_recorded} of {num_frames} frames ({frames_recorded/num_frames*100:.1f}%)")
            
            # Only process if we got enough data
            if frames_recorded < num_frames * 0.9:  # Allow for small missing chunks
                print(f"Warning: Recording incomplete - only got {frames_recorded}/{num_frames} frames")
                return
                
            # Extract the requested channel
            single_channel_audio = recording[:frames_recorded, monitor_channel]
            
            # Apply gain if needed
            if FFT_GAIN > 0:
                gain = 10 ** (FFT_GAIN / 20)
                print(f"Applying gain of: {gain:.1f}")
                single_channel_audio *= gain

            print("Performing FFT...")
            # Perform FFT
            yf = rfft(single_channel_audio.flatten())
            xf = rfftfreq(frames_recorded, 1 / sound_in_samplerate)

            # Define bucket width
            bucket_width = FFT_BW  # Hz
            bucket_size = int(bucket_width * frames_recorded / sound_in_samplerate)  # Number of indices per bucket

            # Calculate the number of complete buckets
            num_buckets = len(yf) // bucket_size
            
            # Average buckets - ensure both arrays have the same length
            buckets = []
            bucket_freqs = []
            for i in range(num_buckets):
                start_idx = i * bucket_size
                end_idx = start_idx + bucket_size
                buckets.append(yf[start_idx:end_idx].mean())
                bucket_freqs.append(xf[start_idx:end_idx].mean())
            
            buckets = np.array(buckets)
            bucket_freqs = np.array(bucket_freqs)

            print("Creating plot...")
            # Create figure with reduced DPI for better performance
            fig = plt.figure(figsize=(10, 6), dpi=80)
            plt.plot(bucket_freqs, np.abs(buckets), linewidth=1.0)
            plt.xlabel('Frequency (Hz)')
            plt.ylabel('Amplitude')
            plt.title(f'FFT Plot monitoring ch: {monitor_channel + 1} of {actual_channels} channels')
            plt.grid(True)

            # Save the plot
            timestamp = datetime.datetime.now().strftime("%Y%m%d-%H%M%S")
            plotname = os.path.join(PLOT_DIRECTORY, f"{timestamp}_fft_{int(sound_in_samplerate/1000)}_kHz_{config.PRIMARY_BITDEPTH}_{config.LOCATION_ID}_{config.HIVE_ID}.png")
            print("\nSaving FFT plot to:", plotname)
            
            # Make sure the directory exists
            os.makedirs(os.path.dirname(plotname), exist_ok=True)
            
            # Display the expanded path
            expanded_path = os.path.abspath(os.path.expanduser(plotname))
            print(f"Absolute path: {expanded_path}")
            
            # Save with optimized settings
            print("Saving figure...")
            plt.savefig(expanded_path, dpi=80, bbox_inches='tight', pad_inches=0.1, format='png')
            print("Plot saved successfully")
            plt.close('all')  # Close all figures

            # Open the saved image based on OS
            try:
                # First verify the file exists
                if not os.path.exists(expanded_path):
                    print(f"ERROR: Plot file does not exist at: {expanded_path}")
                    return
                    
                print(f"Plot file exists, size: {os.path.getsize(expanded_path)} bytes")
                
                if platform_manager.is_wsl():
                    print("Opening image in WSL...")
                    try:
                        proc = subprocess.Popen(['xdg-open', expanded_path])
                        print(f"xdg-open launched with PID: {proc.pid}")
                    except FileNotFoundError:
                        print("xdg-open not found, trying wslview...")
                        proc = subprocess.Popen(['wslview', expanded_path])
                        print(f"wslview launched with PID: {proc.pid}")
                elif platform_manager.is_macos():
                    print("Opening image in macOS...")
                    proc = subprocess.Popen(['open', expanded_path])
                    print(f"open command launched with PID: {proc.pid}")
                elif sys.platform == 'win32':
                    print("Opening image in Windows...")
                    os.startfile(expanded_path)
                else:
                    print("Opening image in Linux...")
                    proc = subprocess.Popen(['xdg-open', expanded_path])
                    print(f"xdg-open launched with PID: {proc.pid}")
                    
                print("Image viewer command executed successfully")
                
                # Give the process a moment to start
                time.sleep(0.5)
                
                # Also print the command that can be run manually
                print(f"\nIf the image didn't open, you can manually run:")
                if platform_manager.is_wsl() or not sys.platform == 'win32':
                    print(f"  xdg-open '{expanded_path}'")
                elif platform_manager.is_macos():
                    print(f"  open '{expanded_path}'")
                    
            except Exception as e:
                print(f"Could not open image viewer: {e}")
                print(f"Trying alternative method...")
                try:
                    # Try with shell=True as a fallback
                    subprocess.Popen(f"xdg-open '{expanded_path}'", shell=True)
                    print("Alternative method executed")
                except Exception as e2:
                    print(f"Alternative method also failed: {e2}")
                print(f"Image saved at: {expanded_path}")
                print(f"You can manually open this file with your image viewer")
                
        except Exception as e:
            print(f"Error in recording: {e}")
            import traceback
            traceback.print_exc()
        finally:
            # Clean up PyAudio
            try:
                p.terminate()
            except:
                pass
            
    except Exception as e:
        print(f"Error in FFT recording: {e}")
        import traceback
        traceback.print_exc()
    finally:
        # Ensure cleanup happens
        try:
            plt.close('all')
            gc.collect()
        except:
            pass

def trigger_fft():
    """Trigger FFT plot generation with proper cleanup."""
    try:
        # Clean up any existing FFT process
        cleanup_process('f')
        
        # Create a queue for communication
        stop_queue = multiprocessing.Queue()
        
        # Create new process
        fft_process = multiprocessing.Process(
            target=plot_fft,
            args=(sound_in_samplerate, sound_in_id, sound_in_chs, monitor_channel, stop_queue)
        )
        
        # Store process reference
        active_processes['f'] = fft_process
        
        # Start process
        fft_process.start()
        
        # Wait for completion with timeout
        timeout = FFT_DURATION + 30  # Recording duration plus extra time for processing
        fft_process.join(timeout=timeout)
        
        # Check if process is still running
        if fft_process.is_alive():
            print("\nFFT process taking too long, terminating...")
            try:
                # Signal the process to stop
                stop_queue.put(True)
                # Give it a moment to clean up
                time.sleep(1)
                # Then terminate if still running
                if fft_process.is_alive():
                    fft_process.terminate()
                    fft_process.join(timeout=2)
                    if fft_process.is_alive():
                        fft_process.kill()
            except Exception as e:
                print(f"Error terminating FFT process: {e}")
        
    except Exception as e:
        print(f"Error in trigger_fft: {e}")
    finally:
        # Always clean up
        try:
            cleanup_process('f')
        except Exception as e:
            print(f"Warning during cleanup: {e}")
        clear_input_buffer()
        print("FFT process completed")

def trigger_spectrogram():
    """Trigger spectrogram generation."""
    try:
        # Clean up any existing spectrogram process
        cleanup_process('s')
        
        # Clear input buffer before starting
        clear_input_buffer()
        
        # Get file offset and time difference
        global file_offset, monitor_channel, time_diff
        diff = time_diff()       # time since last file was read
        if diff < (config.PERIOD_RECORD + config.PERIOD_INTERVAL):
            file_offset += 1
        else:
            file_offset = 1 
            
        # Create and start the spectrogram process
        active_processes['s'] = multiprocessing.Process(
            target=plot_spectrogram, 
            args=(monitor_channel, 'lin', file_offset-1)
        )
        active_processes['s'].daemon = True  # Make it a daemon process
        active_processes['s'].start()
        
        print("Plotting spectrogram...")
        clear_input_buffer()
        
        # Wait for completion with timeout
        active_processes['s'].join(timeout=240)  # Increased timeout for spectrogram generation
        
        # Cleanup if process is still running
        if active_processes['s'].is_alive():
            print("Spectrogram process taking too long, terminating...")
            try:
                active_processes['s'].terminate()
                active_processes['s'].join(timeout=1)
                if active_processes['s'].is_alive():
                    # Force kill if still running
                    active_processes['s'].kill()
                    active_processes['s'].join(timeout=1)
            except Exception as e:
                print(f"Warning during process termination: {e}")
        
    except Exception as e:
        print(f"Error in trigger_spectrogram: {e}")
    finally:
        # Always clean up
        try:
            cleanup_process('s')
        except Exception as e:
            print(f"Warning during cleanup: {e}")
        clear_input_buffer()
        print("Spectrogram process completed")

def plot_spectrogram(channel, y_axis_type, file_offset):
    """
    Generate a spectrogram from an audio file and display/save it as an image.
    Parameters:
    - channel: Channel to use for multi-channel audio files
    - y_axis_type: Type of Y axis for the spectrogram ('log' or 'linear')
    - file_offset: Offset for finding the audio file
    """
    try:
        # Force non-interactive backend before any plotting
        import matplotlib
        matplotlib.use('Agg')
        import matplotlib.pyplot as plt
        
        next_spectrogram = find_file_of_type_with_offset(file_offset)
        
        if next_spectrogram is None:
            print("No data available to see?")
            return
            
        full_audio_path = os.path.join(PRIMARY_DIRECTORY, next_spectrogram)
        print("Spectrogram source:", full_audio_path)

        # Use non-interactive backend for Linux and WSL
        if platform_manager.is_wsl() or (sys.platform.startswith('linux')):
            plt.switch_backend('Agg')

        print("Loading audio file with librosa...")
        try:
            # For spectrogram display, limit duration to avoid memory issues
            max_duration = min(config.PERIOD_RECORD, 300)  # Max 5 minutes for display
            
            # Load the audio file with duration limit
            # Using mono=False to preserve channels, keeping native sample rate
            y, sr = librosa.load(full_audio_path, sr=None, duration=max_duration, mono=False)
            print(f"Audio loaded: shape={y.shape if hasattr(y, 'shape') else 'scalar'}, sample_rate={sr} Hz, duration={max_duration}s")
            
            # Keep the native sample rate to preserve high-frequency information
            print(f"Keeping native sample rate of {sr} Hz to preserve high-frequency artifacts")
        except Exception as e:
            print(f"Error loading audio file: {e}")
            return
        
        # If multi-channel audio, select the specified channel
        if len(y.shape) > 1:
            y = y[channel]
            print(f"Selected channel {channel+1}")
            
        print("Computing spectrogram...")
        D_db = None  # Initialize for later reference
        try:
            # Use larger hop length for long files or high sample rates to reduce spectrogram size
            duration_seconds = len(y) / sr
            
            # Adaptive parameters based on duration and sample rate
            if sr > 96000:  # Very high sample rate
                if duration_seconds > 60:
                    hop_length = 4096  # Very large hop for high SR + long duration
                    n_fft = 8192
                else:
                    hop_length = 2048
                    n_fft = 4096
            elif duration_seconds > 60:  # Normal sample rate, long file
                hop_length = 2048
                n_fft = 4096
            else:  # Normal sample rate, short file
                hop_length = 512
                n_fft = 2048
                
            # Compute the spectrogram with specified parameters
            D = librosa.stft(y, n_fft=n_fft, hop_length=hop_length)
            D_db = librosa.amplitude_to_db(abs(D), ref=np.max)
            print(f"Spectrogram computed: shape={D_db.shape}, hop_length={hop_length}, n_fft={n_fft}")
            print(f"Frequency resolution: {sr/n_fft:.1f} Hz/bin, Time resolution: {hop_length/sr*1000:.1f} ms/frame")
        except Exception as e:
            print(f"Error computing spectrogram: {e}")
            return
        
        # Plot the spectrogram
        plt.figure(figsize=(12, 6))

        if y_axis_type == 'log':
            librosa.display.specshow(D_db, sr=sr, x_axis='time', y_axis='log', hop_length=hop_length)
            y_decimal_places = 3
        elif y_axis_type == 'lin':
            librosa.display.specshow(D_db, sr=sr, x_axis='time', y_axis='linear', hop_length=hop_length)
            y_decimal_places = 0
        else:
            raise ValueError("y_axis_type must be 'log' or 'linear'")
        
        # Adjust y-ticks to be in kilohertz and have the specified number of decimal places
        y_ticks = plt.gca().get_yticks()
        plt.gca().set_yticklabels(['{:.{}f} kHz'.format(tick/1000, y_decimal_places) for tick in y_ticks])
        
        # Extract filename from the audio path
        filename = os.path.basename(full_audio_path)
        root, _ = os.path.splitext(filename)
        plotname = os.path.join(PLOT_DIRECTORY, f"{root}_spectrogram.png")

        # Set title to include filename and channel
        plt.title(f'Spectrogram from {config.LOCATION_ID}, hive:{config.HIVE_ID}, Mic Loc:{config.MIC_LOCATION[channel]}\nfile:{filename}, Ch:{channel+1}')
        plt.colorbar(format='%+2.0f dB')
        plt.tight_layout()
        print("\nSaving spectrogram to:", plotname)
        
        # Make sure the directory exists
        os.makedirs(os.path.dirname(plotname), exist_ok=True)
        
        # Display the expanded path
        expanded_path = os.path.abspath(os.path.expanduser(plotname))
        print(f"Absolute path: {expanded_path}")
        
        print("Attempting to save plot...")
        try:
            # For large spectrograms, use rasterization to speed up saving
            if D_db.shape[1] > 10000:  # If more than 10k time frames
                print("Using rasterized format for large spectrogram...")
                plt.gca().set_rasterized(True)
                
            plt.savefig(expanded_path, dpi=72, format='png', bbox_inches='tight')  # Lower DPI for very large plots
            print("Plot saved successfully")
        except Exception as e:
            print(f"Error saving plot: {e}")
            return
            
        plt.close('all')  # Close all figures

        # Open the saved image based on OS
        try:
            if platform_manager.is_wsl():
                print("Opening image in WSL...")
                try:
                    subprocess.Popen(['xdg-open', expanded_path])
                except FileNotFoundError:
                    subprocess.Popen(['wslview', expanded_path])
            elif platform_manager.is_macos():
                print("Opening image in macOS...")
                subprocess.Popen(['open', expanded_path])
            elif sys.platform == 'win32':
                print("Opening image in Windows...")
                os.startfile(expanded_path)
            else:
                print("Opening image in Linux...")
                subprocess.Popen(['xdg-open', expanded_path])
            print("Image viewer command executed")
        except Exception as e:
            print(f"Could not open image viewer: {e}")
            print(f"Image saved at: {expanded_path}")
            if not os.path.exists(expanded_path):
                print("Warning: The saved image file does not exist!")
    except Exception as e:
        print(f"Error in plot_spectrogram: {e}")
    finally:
        # Force cleanup of any remaining resources
        try:
            plt.close('all')
            gc.collect()  # Force garbage collection
        except:
            pass

def check_wsl_audio():
    """Check WSL audio configuration and provide setup instructions."""
    try:
        import subprocess
        import os
        
        # Set PulseAudio server to use TCP
        os.environ['PULSE_SERVER'] = 'tcp:localhost'
        
        # Check if PulseAudio is running
        result = subprocess.run(['pulseaudio', '--check'], capture_output=True, text=True)
        if result.returncode != 0:
            print("\nPulseAudio is not running. Starting it...")
            subprocess.run(['pulseaudio', '--start'], capture_output=True)
        
        # Check if ALSA is configured
        result = subprocess.run(['aplay', '-l'], capture_output=True, text=True)
        print("\nALSA devices:")
        print(result.stdout)
        
        # Check if PulseAudio is configured
        result = subprocess.run(['pactl', 'info'], capture_output=True, text=True)
        print("\nPulseAudio info:")
        print(result.stdout)
        
        # Check if we can list audio devices through PulseAudio
        result = subprocess.run(['pactl', 'list', 'sources'], capture_output=True, text=True)
        print("\nPulseAudio sources:")
        print(result.stdout)
        
        return True
    except Exception as e:
        print(f"\nError checking audio configuration: {e}")
        print("\nPlease ensure your WSL audio is properly configured:")
        print("1. Install required packages:")
        print("   sudo apt-get update")
        print("   sudo apt-get install -y pulseaudio libasound2-plugins")
        print("\n2. Configure PulseAudio:")
        print("   echo 'export PULSE_SERVER=tcp:localhost' >> ~/.bashrc")
        print("   source ~/.bashrc")
        print("\n3. Create PulseAudio configuration:")
        print("   mkdir -p ~/.config/pulse")
        print("   echo 'load-module module-native-protocol-tcp auth-ip-acl=127.0.0.1' > ~/.config/pulse/default.pa")
        print("\n4. Start PulseAudio:")
        print("   pulseaudio --start")
        return False

def vu_meter(sound_in_id, sound_in_samplerate, sound_in_chs, channel, stop_vu_queue, asterisks):
<<<<<<< HEAD
    # Debug: Print incoming parameter types
    if config.DEBUG_VERBOSE:
        print(f"\n[VU Debug] Parameter types:")
        print(f"  sound_in_id: {sound_in_id} (type: {type(sound_in_id)})")
        print(f"  sound_in_samplerate: {sound_in_samplerate} (type: {type(sound_in_samplerate)})")
        print(f"  sound_in_chs: {sound_in_chs} (type: {type(sound_in_chs)})")
        print(f"  channel: {channel} (type: {type(channel)})")
    
=======
>>>>>>> f1655a15
    # Ensure sample rate is an integer for buffer size calculation
    buffer_size = int(sound_in_samplerate)
    buffer = np.zeros(buffer_size)
    last_print = ""
    
    # Validate the channel is valid for the device
    if channel >= sound_in_chs:
        print(f"\nError: Selected channel {channel+1} exceeds available channels ({sound_in_chs})", end='\r\n')
        print(f"Defaulting to channel 1", end='\r\n')
        channel = 0  # Default to first channel

    def callback_input(indata, frames, time, status):
        nonlocal last_print
        try:
            # Debug first callback
            if config.DEBUG_VERBOSE and last_print == "":
                print(f"\n[VU Debug] First callback: frames={frames}, indata.shape={indata.shape}")
            
            # Always validate channel before accessing the data
            selected_channel = int(min(channel, indata.shape[1] - 1))
            
            channel_data = indata[:, selected_channel]
            # Ensure frames is an integer for array slicing
            frames_int = int(frames)
            buffer[:frames_int] = channel_data
            audio_level = np.max(np.abs(channel_data))
            normalized_value = int((audio_level / 1.0) * 50)
            
            asterisks.value = '*' * normalized_value
            current_print = ' ' * 11 + asterisks.value.ljust(50, ' ')
            
            # Only print if the value has changed
            if current_print != last_print:
                print(current_print, end='\r')
                last_print = current_print
                sys.stdout.flush()  # Ensure output is displayed immediately
        except Exception as e:
            # Log the error but don't crash
            print(f"\rVU meter callback error: {e}", end='\r\n')
            if config.DEBUG_VERBOSE:
                print(f"Error details: channel={channel}, frames={frames}, indata.shape={indata.shape}", end='\r\n')
                import traceback
                traceback.print_exc()
            time.sleep(0.1)  # Prevent too many messages

    try:
        # Debug platform detection
        if config.DEBUG_VERBOSE:
            print(f"\n[VU Debug] Platform detection:")
            print(f"  sys.platform: {sys.platform}")
            print(f"  platform_manager.is_wsl(): {platform_manager.is_wsl()}")
            print(f"  Platform OS info: {platform_manager.get_os_info()}")
        
        # In WSL, we need to use different stream parameters
        if platform_manager.is_wsl():
            if config.DEBUG_VERBOSE:
                print("[VU Debug] Using WSL audio configuration")
            # Check audio configuration first
            if not check_wsl_audio():
                raise Exception("Audio configuration check failed")
            
            # Try with minimal configuration
            try:
                with sd.InputStream(callback=callback_input,
                                  device=None,  # Use system default
                                  channels=1,   # Use mono
                                  samplerate=48000,  # Use standard rate
                                  blocksize=1024,    # Use smaller block size
                                  latency='low'):
                    while not stop_vu_queue.get():
                        sd.sleep(100)  # Changed from 0.1 to 100 milliseconds
            except Exception as e:
                print(f"\nError with default configuration: {e}")
                print("\nPlease ensure your WSL audio is properly configured.")
                raise
        else:
            if config.DEBUG_VERBOSE:
                print("[VU Debug] Using standard audio configuration (non-WSL)")
            # Make sure we request at least as many channels as our selected channel
<<<<<<< HEAD
            # Ensure all parameters are integers for compatibility
            try:
                # Simple approach - just ensure the critical parameters are integers
                with sd.InputStream(callback=callback_input,
                                  device=int(sound_in_id) if sound_in_id is not None else None,
                                  channels=int(sound_in_chs),
                                  samplerate=int(sound_in_samplerate),
                                  blocksize=1024,
                                  latency='low'):
                    while not stop_vu_queue.get():
                        sd.sleep(100)  # Changed from 0.1 to 100 milliseconds
            except Exception as e:
                print(f"\nError in VU meter InputStream: {e}")
                print(f"Debug info:")
                print(f"  sound_in_id={sound_in_id} (type: {type(sound_in_id)})")
                print(f"  sound_in_chs={sound_in_chs} (type: {type(sound_in_chs)})")
                print(f"  sound_in_samplerate={sound_in_samplerate} (type: {type(sound_in_samplerate)})")
                import traceback
                traceback.print_exc()
=======
            # Ensure all parameters are integers for Windows compatibility
            try:
                device_id = int(sound_in_id) if sound_in_id is not None else None
                num_channels = int(sound_in_chs)
                sample_rate = int(sound_in_samplerate)
                
                print(f"VU meter parameters: device={device_id}, channels={num_channels}, rate={sample_rate}")
                
                with sd.InputStream(callback=callback_input,
                                  device=device_id,
                                  channels=num_channels,
                                  samplerate=sample_rate,
                                  blocksize=1024,    # Use smaller block size
                                  latency='low'):
                    while not stop_vu_queue.get():
                        sd.sleep(0.1)
            except ValueError as ve:
                print(f"\nError converting parameters to integers: {ve}")
                print(f"sound_in_id={sound_in_id} (type: {type(sound_in_id)})")
                print(f"sound_in_chs={sound_in_chs} (type: {type(sound_in_chs)})")
                print(f"sound_in_samplerate={sound_in_samplerate} (type: {type(sound_in_samplerate)})")
>>>>>>> f1655a15
                raise
    except Exception as e:
        print(f"\nError in VU meter: {e}")
    finally:
        print("\nStopping VU meter...")

def toggle_vu_meter():
    global vu_proc, monitor_channel, asterisks, stop_vu_queue, sound_in_chs

    # Clear any buffered input before toggling
    clear_input_buffer()

    if vu_proc is None:
        cleanup_process('v')  # Clean up any existing process
        
        # Validate channel before starting process
        if monitor_channel >= sound_in_chs:
            print(f"\nError: Selected channel {monitor_channel+1} exceeds available channels ({sound_in_chs})")
            print(f"Defaulting to channel 1")
            monitor_channel = 0  # Default to first channel
            
        print("\nVU meter monitoring channel:", monitor_channel+1)
        vu_manager = multiprocessing.Manager()
        stop_vu_queue = multiprocessing.Queue()
        stop_vu_queue.put(False)  # Initialize with False to keep running
        asterisks = vu_manager.Value(str, '*' * 50)

        # Print initial state once
        print("fullscale:", asterisks.value.ljust(50, ' '))

        if config.MODE_EVENT:
            normalized_value = int(config.EVENT_THRESHOLD / 1000)
            asterisks.value = '*' * normalized_value
            print("threshold:", asterisks.value.ljust(50, ' '))
            
        # Debug and validate parameters before creating process
        if config.DEBUG_VERBOSE:
            print(f"\n[Toggle VU Debug] Parameter validation:")
            print(f"  sound_in_id: {sound_in_id} (type: {type(sound_in_id)})")
            print(f"  sound_in_samplerate: {sound_in_samplerate} (type: {type(sound_in_samplerate)})")
            print(f"  sound_in_chs: {sound_in_chs} (type: {type(sound_in_chs)})")
            print(f"  monitor_channel: {monitor_channel} (type: {type(monitor_channel)})")
        
        # Ensure all parameters are the correct type
        try:
            proc_sound_in_id = int(sound_in_id) if sound_in_id is not None else None
            proc_sound_in_samplerate = int(sound_in_samplerate)
            proc_sound_in_chs = int(sound_in_chs)
            proc_monitor_channel = int(monitor_channel)
        except (ValueError, TypeError) as e:
            print(f"Error converting parameters to integers: {e}")
            return
            
        # Create the VU meter process
        vu_proc = multiprocessing.Process(
            target=vu_meter, 
            args=(proc_sound_in_id, proc_sound_in_samplerate, proc_sound_in_chs, proc_monitor_channel, stop_vu_queue, asterisks)
        )
        
        # Set the process to start in a clean environment
        vu_proc.daemon = True
            
        active_processes['v'] = vu_proc
        vu_proc.start()
    else:
        stop_vu()
    
    # Clear input buffer after toggling
    clear_input_buffer()

def stop_vu():
    global vu_proc, stop_vu_event, stop_vu_queue

    if vu_proc is not None:
        try:
            stop_vu_event.set()
            stop_vu_queue.put(True)  # Signal the process to stop
            
            # Give the process a short time to stop gracefully
            vu_proc.join(timeout=1)
            
            if vu_proc.is_alive():
                # If still running after timeout, terminate
                vu_proc.terminate()
                vu_proc.join(timeout=1)
                if vu_proc.is_alive():
                    vu_proc.kill()  # Force kill if still alive
            
            print("\nvu stopped")
        except Exception as e:
            print(f"\nError stopping VU meter: {e}")
        finally:
            vu_proc = None
            cleanup_process('v')
            clear_input_buffer()

#
# ############ intercom using multiprocessing #############
#

def intercom_m_downsampled(sound_in_id, sound_in_samplerate, sound_in_chs, sound_out_id, sound_out_samplerate, sound_out_chs, monitor_channel):

    # Create a buffer to hold the audio data
    buffer_size = sound_in_samplerate // 4      # For 48,000 samples per second
    buffer = np.zeros((buffer_size,))
    channel = monitor_channel

    # Callback function to handle audio input
    def callback_input(indata, frames, time, status):
        # Only process audio from the designated channel
        channel_data = indata[:, channel]
        # Downsample the audio using resampy
        downsampled_data = resampy.resample(channel_data, sound_in_samplerate, 44100)
        buffer[:len(downsampled_data)] = downsampled_data

    # Callback function to handle audio output
    def callback_output(outdata, frames, time, status):
        # Play back the audio from the buffer
        outdata[:, 0] = buffer[:frames]         # Play back on the first channel
        ##outdata[:, 1] = buffer[:frames]         # Play back on the second channel

    # Open an input stream and an output stream with the callback function
    with sd.InputStream(callback=callback_input, device=sound_in_id, channels=sound_in_chs, samplerate=sound_in_samplerate), \
        sd.OutputStream(callback=callback_output, device=sound_out_id, channels=sound_out_chs, samplerate=sound_out_samplerate): 
        # The streams are now open and the callback function will be called every time there is audio input and output
        while not stop_intercom_event.is_set():
            sd.sleep(1000)  # Changed from 1 to 1000 milliseconds
        print("Stopping intercom...")


def intercom_m(sound_in_id, sound_in_samplerate, sound_in_chs, sound_out_id, sound_out_samplerate, sound_out_chs, monitor_channel):
    print(f"[Intercom] Monitoring channel: {monitor_channel+1}", end='\r\n')
    # Create a buffer to hold the audio data at input sample rate
    buffer = np.zeros((int(sound_in_samplerate),))
    
    # Validate the channel is valid for the device
    if monitor_channel >= sound_in_chs:
        print(f"\nError: Selected channel {monitor_channel+1} exceeds available channels ({sound_in_chs})", end='\r\n')
        print(f"Defaulting to channel 1", end='\r\n')
        channel = 0  # Default to first channel
    else:
        channel = monitor_channel
        
    last_error_time = 0
    error_count = 0

    # Callback function to handle audio input
    def callback_input(indata, frames, time, status):
        nonlocal channel, last_error_time, error_count
        if status:
            current_time = time.time()
            if current_time - last_error_time > 1:  # Only print errors once per second
                print(f"Input status: {status}")
                last_error_time = current_time
                error_count += 1
                if error_count > 10:  # If too many errors, raise an exception
                    raise RuntimeError("Too many audio input errors")

        try:
            # Safely check if channel is in bounds
            if channel < indata.shape[1]:
                channel_data = indata[:, channel]
                buffer[:frames] = channel_data
            else:
                # Handle case where channel is out of bounds
                print(f"Channel {channel+1} not available. Device has {indata.shape[1]} channels.")
                # Use the first channel as fallback
                buffer[:frames] = indata[:, 0]
        except Exception as e:
            print(f"Error in callback_input: {e}")
            print(f"Channel: {channel}, Frames: {frames}, Buffer shape: {buffer.shape}, Input shape: {indata.shape}")
            # Attempt graceful recovery without raising
            buffer[:frames] = 0  # Fill with silence

    # Callback function to handle audio output
    def callback_output(outdata, frames, time, status):
        if status:
            print(f"Output status: {status}")
        try:
            # Calculate how many input samples we need based on the output frames
            input_frames = int(frames * sound_in_samplerate / sound_out_samplerate)
            
            # Get the input samples and resample them to output rate
            input_samples = buffer[:input_frames]
            if len(input_samples) > 0:
                # Resample the audio data to match output sample rate
                output_samples = resample(input_samples, frames)
                outdata[:, 0] = output_samples  # Play back on the first channel
                if outdata.shape[1] > 1:
                    outdata[:, 1] = output_samples  # Play back on the second channel if available
            else:
                outdata.fill(0)  # Fill with silence if no input data
        except Exception as e:
            print(f"Error in callback_output: {e}")
            print(f"Frames: {frames}, Buffer shape: {buffer.shape}, Output shape: {outdata.shape}")
            raise

    print("Starting audio streams...", end='\r\n')
    try:
        # Open an input stream and an output stream with the callback function
        with sd.InputStream(callback=callback_input, 
                          device=sound_in_id, 
                          channels=sound_in_chs, 
                          samplerate=sound_in_samplerate,
                          blocksize=1024,
                          latency='low'), \
             sd.OutputStream(callback=callback_output, 
                           device=sound_out_id, 
                           channels=sound_out_chs, 
                           samplerate=sound_out_samplerate,
                           blocksize=1024,
                           latency='low'):
            print("Audio streams opened successfully", end='\r\n')
            
            # Only show device information in the main process
            if is_main_process():
                print(f"Input device: {sd.query_devices(sound_in_id)['name']} ({sound_in_samplerate} Hz)")
                print(f"Output device: {sd.query_devices(sound_out_id)['name']} ({sound_out_samplerate} Hz)")
            
            # The streams are now open and the callback function will be called every time there is audio input and output
            while not stop_intercom_event.is_set():
                if change_ch_event.is_set():
                    channel = monitor_channel
                    print(f"\nIntercom changing to channel: {monitor_channel+1}", end='\r\n')
                    # Clear the buffer when changing channels to avoid audio artifacts
                    buffer.fill(0)
                    change_ch_event.clear()
                sd.sleep(10000)  # Changed from 10 to 10000 milliseconds (10 seconds)
            print("Stopping intercom...")
    except Exception as e:
        print(f"Error in intercom_m: {e}")
        print("Device configuration:")
        print(f"Input device: {sd.query_devices(sound_in_id)}")
        print(f"Output device: {sd.query_devices(sound_out_id)}")
        raise

def stop_intercom_m():
    global intercom_proc, stop_intercom_event
    
    if intercom_proc is not None:
        print("\nStopping intercom...")
        stop_intercom_event.set()
        if intercom_proc.is_alive():
            intercom_proc.join(timeout=2)  # Wait up to 2 seconds for clean shutdown
            if intercom_proc.is_alive():
                intercom_proc.terminate()  # Force terminate if still running
                intercom_proc.join(timeout=1)
        intercom_proc = None
        stop_intercom_event.clear()  # Reset the event for next use
        print("Intercom stopped")

def toggle_intercom_m():
    global intercom_proc, sound_in_id, sound_in_samplerate, sound_in_chs, sound_out_id, sound_out_samplerate, sound_out_chs, monitor_channel, change_ch_event

    if intercom_proc is None:
        # Validate channel before starting
        if monitor_channel >= sound_in_chs:
            print(f"\nError: Selected channel {monitor_channel+1} exceeds available channels ({sound_in_chs})")
            print(f"Defaulting to channel 1")
            monitor_channel = 0  # Default to first channel
            
        print("Starting intercom on channel:", monitor_channel + 1)
        try:
            # Initialize the change channel event if it doesn't exist
            if not hasattr(change_ch_event, 'set'):
                change_ch_event = multiprocessing.Event()
            
            # Verify device configuration before starting
            input_device = sd.query_devices(sound_in_id)
            output_device = sd.query_devices(sound_out_id)
            
            # Only show device configuration in the main process
            if is_main_process():
                print("\nDevice configuration:")
                print(f"Input device: [{sound_in_id}] {input_device['name']}")
                print(f"Input channels: {input_device['max_input_channels']}")
                print(f"Input sample rate: {int(sound_in_samplerate)} Hz")
                print(f"Output device: [{sound_out_id}] {output_device['name']}")
                print(f"Output channels: {output_device['max_output_channels']}")
                print(f"Output sample rate: {int(sound_out_samplerate)} Hz")
            
            # Create the process with daemon setting to ensure proper cleanup
            intercom_proc = multiprocessing.Process(
                target=intercom_m, 
                args=(sound_in_id, sound_in_samplerate, sound_in_chs, 
                     sound_out_id, sound_out_samplerate, sound_out_chs, 
                     monitor_channel)
            )
            intercom_proc.daemon = True  # Make the process a daemon so it exits when the main program exits
            intercom_proc.start()
            print("Intercom process started successfully")
        except Exception as e:
            print(f"Error starting intercom process: {e}")
            intercom_proc = None
    else:
        stop_intercom_m()
        print("\nIntercom stopped")
        intercom_proc = None

#
# Function to switch the channel being monitored
#

def change_monitor_channel():
    global monitor_channel, change_ch_event, vu_proc, intercom_proc, sound_in_chs

    # Clear input buffer before starting to ensure no leftover keystrokes
    clear_input_buffer()
    
    # Print available channels
    print(f"\nAvailable channels: 1-{sound_in_chs}")
    print("Press channel number (1-9) to monitor, or 0/q to exit:")
    
    while True:
        try:
            key = get_key()
            if key is None:
                time.sleep(0.01)  # Small delay to prevent high CPU usage
                continue
                
            # First, check for exit conditions and handle them immediately
            if key == '0' or key.lower() == 'q':
                print("\nExiting channel change")
                # Clear the input buffer before returning to prevent stray keystrokes
                clear_input_buffer()
                return
                
            # Handle digit keys for channel selection
            if key.isdigit() and int(key) > 0:
                # Convert the key to 0-indexed channel number
                key_int = int(key) - 1
                
                # Check if the channel is within the valid range (less than sound_in_chs)
                if key_int < sound_in_chs:
                    monitor_channel = key_int
                    print(f"\nNow monitoring channel: {monitor_channel+1} (of {sound_in_chs})")
                    
                    # Handle intercom channel change if active
                    if intercom_proc is not None:
                        change_ch_event.set()
                    
                    # Only restart VU meter if running
                    if vu_proc is not None:
                        print(f"Restarting VU meter on channel: {monitor_channel+1}")
                        toggle_vu_meter()
                        time.sleep(0.1)
                        toggle_vu_meter()
                    
                    # Exit after successful channel change
                    clear_input_buffer()
                    return
                else:
                    print(f"\nInvalid channel selection: Device has only {sound_in_chs} channel(s) (1-{sound_in_chs})")
            else:
                # Handle non-numeric, non-exit keys
                if key.isprintable() and key != '0' and key.lower() != 'q':
                    print(f"\nInvalid input: '{key}'. Use 1-{sound_in_chs} for channels or 0/q to exit.")
                    
        except Exception as e:
            print(f"\nError reading input: {e}")
            continue

#
# continuous fft plot of audio in a separate background process
#

def plot_and_save_fft(sound_in_samplerate, channel):
    interval = FFT_INTERVAL * 60    # convert to seconds, time betwwen ffts
    N = int(sound_in_samplerate * FFT_DURATION)  # Number of samples, ensure it's an integer
    # Convert gain from dB to linear scale
    gain = 10 ** (FFT_GAIN / 20)

    while not stop_fft_periodic_plot_event.is_set():
        # Record audio
        print(f"Recording audio for auto fft in {FFT_INTERVAL} minutes...")
        # Wait for the desired time interval before recording and plotting again
        interruptable_sleep(interval, stop_fft_periodic_plot_event)
            
        myrecording = sd.rec(N, samplerate=sound_in_samplerate, channels=channel + 1)
        sd.wait()  # Wait until recording is finished
        myrecording *= gain
        print("Recording auto fft finished.")

        # Perform FFT
        yf = rfft(myrecording.flatten())
        xf = rfftfreq(N, 1 / sound_in_samplerate)

        # Define bucket width
        bucket_width = FFT_BW  # Hz
        bucket_size = int(bucket_width * N / sound_in_samplerate)  # Number of indices per bucket

        # Average buckets
        buckets = np.array([yf[i:i + bucket_size].mean() for i in range(0, len(yf), bucket_size)])
        bucket_freqs = np.array([xf[i:i + bucket_size].mean() for i in range(0, len(xf), bucket_size)])

        # Plot results
        plt.plot(bucket_freqs, np.abs(buckets))
        plt.xlabel('Frequency (Hz)')
        plt.ylabel('Amplitude')
        plt.title('FFT Plot monitoring ch: ' + str(channel + 1) + ' of ' + str(sound_in_chs) + ' channels')

        plt.grid(True)

        timestamp = datetime.datetime.now().strftime("%Y%m%d-%H%M%S")
        # Save plot to disk with a unique filename based on current time
        output_filename = f"{timestamp}_fft_{sound_in_samplerate/1000:.0F}_{config.PRIMARY_BITDEPTH}_{channel}_{config.LOCATION_ID}_{config.HIVE_ID}.png"
        full_path_name = os.path.join(PLOT_DIRECTORY, output_filename)
        plt.savefig(full_path_name)

    print("Exiting fft periodic")

def reset_terminal_settings():
    """Reset terminal settings to ensure proper output formatting without clearing screen."""
    try:
        # Check if we're on Windows
        if sys.platform == 'win32' and not platform_manager.is_wsl():
            # Windows-specific terminal reset
            # os.system('cls')  # Commented out to preserve terminal history
            sys.stdout.flush()
            print("\n[Terminal formatting reset (Windows)]", end='\r\n', flush=True)
            return
            
        # For Unix-like systems (macOS/Linux)
        try:
            import termios
            # Reset terminal settings
            termios.tcsetattr(sys.stdin, termios.TCSADRAIN, termios.tcgetattr(sys.stdin))
            
            # Reset terminal modes without clearing screen
            safe_stty('sane')
            
            # DO NOT clear screen and reset cursor
            # print('\033[2J\033[H', end='')  # Commented out to preserve terminal history
            
            # Reset keyboard mode
            safe_stty('-raw -echo')
        except ImportError:
            # Fallback if termios isn't available
            pass
            
        # Flush stdout to ensure all output is displayed
        sys.stdout.flush()
        
        # Force line buffering - but only if supported on this platform/Python version
        try:
            sys.stdout.reconfigure(line_buffering=True)
        except (AttributeError, TypeError):
            # Older Python versions or Windows may not support reconfigure
            pass
        
        print("\n[Terminal formatting reset]", end='\r\n', flush=True)
        
    except Exception as e:
        print(f"Warning: Could not reset terminal settings: {e}", end='\r\n', flush=True)

#
# #############################################################
# audio stream & callback functions
# ############################################################
#

def setup_audio_circular_buffer():
    """Set up the circular buffer for audio recording."""
    global buffer_size, buffer, buffer_index, buffer_wrap, blocksize, buffer_wrap_event

    # Create a buffer to hold the audio data
    buffer_size = int(BUFFER_SECONDS * sound_in_samplerate)
    buffer = np.zeros((buffer_size, sound_in_chs), dtype=_dtype)
    buffer_index = 0
    buffer_wrap = False
    blocksize = 8196
    buffer_wrap_event = threading.Event()
    print(f"\naudio buffer size: {sys.getsizeof(buffer)}\n")
    sys.stdout.flush()

def recording_worker_thread(record_period, interval, thread_id, file_format, target_sample_rate, start_tod, end_tod):
    global buffer, buffer_size, buffer_index, stop_recording_event, _subtype

    if start_tod is None:
        print(f"{thread_id} is recording continuously\r")

    samplerate = sound_in_samplerate

    while not stop_recording_event.is_set():
        current_time = datetime.datetime.now().time()

        if start_tod is None or (start_tod <= current_time <= end_tod):        
            print(f"{thread_id} started at: {datetime.datetime.now()} for {record_period} sec, interval {interval} sec\r")

            period_start_index = buffer_index 
            # wait PERIOD seconds to accumulate audio
            interruptable_sleep(record_period, stop_recording_event)

            # Check if we're shutting down before saving
            if stop_recording_event.is_set():
                break

            period_end_index = buffer_index 
            save_start_index = period_start_index % buffer_size
            save_end_index = period_end_index % buffer_size

            # saving from a circular buffer so segments aren't necessarily contiguous
            if save_end_index > save_start_index:   # indexing is contiguous
                audio_data = buffer[save_start_index:save_end_index]
            else:                                   # ain't contiguous so concatenate to make it contiguous
                audio_data = np.concatenate((buffer[save_start_index:], buffer[:save_end_index]))

            if target_sample_rate < sound_in_samplerate:
                # resample to lower sample rate
                audio_data = downsample_audio(audio_data, sound_in_samplerate, target_sample_rate)

            # Check if we're shutting down before saving
            if stop_recording_event.is_set():
                break

            timestamp = datetime.datetime.now().strftime("%Y%m%d-%H%M%S")
            output_filename = f"{timestamp}_{thread_id}_{record_period}_{interval}_{config.LOCATION_ID}_{config.HIVE_ID}.{file_format.lower()}"

            # Handle different file formats
            if file_format.upper() == 'MP3':
                if target_sample_rate == 44100 or target_sample_rate == 48000:
                    full_path_name = os.path.join(MONITOR_DIRECTORY, output_filename)
                    print(f"\nAttempting to save MP3 file: {full_path_name}")
                    # Make sure parent directory exists
                    os.makedirs(os.path.dirname(full_path_name), exist_ok=True)
                    try:
                        pcm_to_mp3_write(audio_data, full_path_name)
                        print(f"Successfully saved: {full_path_name}")
                    except Exception as e:
                        print(f"Error saving MP3 file: {e}")
                else:
                    print("MP3 only supports 44.1k and 48k sample rates")
                    quit(-1)
            elif file_format.upper() in ['FLAC', 'WAV']:
                full_path_name = os.path.join(PRIMARY_DIRECTORY, output_filename)
                print(f"\nAttempting to save {file_format.upper()} file: {full_path_name}")
                # Make sure parent directory exists
                os.makedirs(os.path.dirname(full_path_name), exist_ok=True)
                # Ensure target_sample_rate is an integer
                target_sample_rate = int(target_sample_rate)
                try:
                    sf.write(full_path_name, audio_data, target_sample_rate, 
                            format=file_format.upper(), 
                            subtype=_subtype)
                    print(f"Successfully saved: {full_path_name}")
                except Exception as e:
                    print(f"Error saving {file_format.upper()} file: {e}")
            else:
                print(f"Unsupported file format: {file_format}")
                print("Supported formats are: MP3, FLAC, WAV")
                quit(-1)

            if not stop_recording_event.is_set():
                print(f"Saved {thread_id} audio to {full_path_name}, period: {record_period}, interval {interval} seconds\r")
            # wait "interval" seconds before starting recording again
            interruptable_sleep(interval, stop_recording_event)


def callback(indata, frames, time, status):
    """Callback function for audio input stream."""
    global buffer, buffer_index
    if status:
        print("Callback status:", status)
        if status.input_overflow:
            print("Sounddevice input overflow at:", datetime.datetime.now())

    data_len = len(indata)

    # managing the circular buffer
    if buffer_index + data_len <= buffer_size:
        buffer[buffer_index:buffer_index + data_len] = indata
        buffer_wrap_event.clear()
    else:
        overflow = (buffer_index + data_len) - buffer_size
        buffer[buffer_index:] = indata[:-overflow]
        buffer[:overflow] = indata[-overflow:]
        buffer_wrap_event.set()

    buffer_index = (buffer_index + data_len) % buffer_size

def audio_stream():
    global stop_program, sound_in_id, sound_in_chs, sound_in_samplerate, _dtype, testmode

    # Reset terminal settings before printing
    reset_terminal_settings()

    # Print initialization info with forced output
    print("Initializing audio stream...", flush=True)
    print(f"Device ID: [{sound_in_id}]", end='\r', flush=True)
    print(f"Channels: {sound_in_chs}", end='\r', flush=True)
    print(f"Sample Rate: {int(sound_in_samplerate)} Hz", end='\r', flush=True)
    print(f"Bit Depth: {config.PRIMARY_BITDEPTH} bits", end='\r', flush=True)
    print(f"Data Type: {_dtype}", end='\r', flush=True)

    try:
        # First verify the device configuration
        device_info = sd.query_devices(sound_in_id)
        print("\nSelected device info:", flush=True)
        print(f"Name: [{sound_in_id}] {device_info['name']}", end='\r', flush=True)
        print(f"Max Input Channels: {device_info['max_input_channels']}", end='\r', flush=True)
        print(f"Device Sample Rate: {int(device_info['default_samplerate'])} Hz", end='\r', flush=True)

        if device_info['max_input_channels'] < sound_in_chs:
            raise RuntimeError(f"Device only supports {device_info['max_input_channels']} channels, but {sound_in_chs} channels are required")

        # Set the device's sample rate to match our configuration
        sd.default.samplerate = sound_in_samplerate
        
        # Initialize the stream with the configured sample rate and bit depth
        stream = sd.InputStream(
            device=sound_in_id,
            channels=sound_in_chs,
            samplerate=sound_in_samplerate,  # Use configured rate
            dtype=_dtype,  # Use configured bit depth
            blocksize=blocksize,
            callback=callback
        )

        print("\nAudio stream initialized successfully\r", flush=True)
        print(f"Stream sample rate: {stream.samplerate} Hz", end='\r', flush=True)
        print(f"Stream bit depth: {config.PRIMARY_BITDEPTH} bits", end='\r', flush=True)

        with stream:
            # start the recording worker threads
            if config.MODE_AUDIO_MONITOR:
                print("Starting recording_worker_thread for down sampling audio to 48k and saving mp3...\r")
                #sys.stdout.flush()
                threading.Thread(target=recording_worker_thread, args=( config.AUDIO_MONITOR_RECORD, \
                                                                        config.AUDIO_MONITOR_INTERVAL, \
                                                                        "Audio_monitor", \
                                                                        config.AUDIO_MONITOR_FORMAT, \
                                                                        config.AUDIO_MONITOR_SAMPLERATE, \
                                                                        config.AUDIO_MONITOR_START, \
                                                                        config.AUDIO_MONITOR_END)).start()

            if config.MODE_PERIOD and not testmode:
                print("Starting recording_worker_thread for saving period audio at primary sample rate and all channels...\r")
                #sys.stdout.flush()
                threading.Thread(target=recording_worker_thread, args=( config.PERIOD_RECORD, \
                                                                        config.PERIOD_INTERVAL, \
                                                                        "Period_recording", \
                                                                        config.PRIMARY_FILE_FORMAT, \
                                                                        sound_in_samplerate, \
                                                                        config.PERIOD_START, \
                                                                        config.PERIOD_END)).start()

            if config.MODE_EVENT and not testmode:
                print("Starting recording_worker_thread for saving event audio at primary sample rate and trigger by event...\r")
                #sys.stdout.flush()
                threading.Thread(target=recording_worker_thread, args=( config.SAVE_BEFORE_EVENT, \
                                                                        config.SAVE_AFTER_EVENT, \
                                                                        "Event_recording", \
                                                                        config.PRIMARY_FILE_FORMAT, \
                                                                        sound_in_samplerate, \
                                                                        config.EVENT_START, \
                                                                        config.EVENT_END)).start()

            # Wait for keyboard input to stop
            while not stop_program[0]:
                time.sleep(0.1)

    except Exception as e:
        print(f"\nError initializing audio stream: {str(e)}")
        print("Please check your audio device configuration and ensure it supports the required settings")
        sys.stdout.flush()
        return False

    return True

def kill_worker_threads():
    for t in threading.enumerate():
        print("thread name:", t)

        if "recording_worker_thread" in t.name:
            if t.is_alive():
                stop_recording_event.set()
                t.join
                print("recording_worker_thread stopped ***")  


# Add this near the top with other global variables
keyboard_listener_running = True
keyboard_listener_active = True  # New variable to track if keyboard listener is active
emergency_cleanup_in_progress = False  # Add this to prevent recursion

def toggle_listening():
    global keyboard_listener_active
    keyboard_listener_active = not keyboard_listener_active
    if keyboard_listener_active:
        print("\nKeyboard listener activated. Listening for commands...")
        show_list_of_commands()
    else:
        print("\nKeyboard listener deactivated. Press '^' to reactivate.")
        stop_vu()
        stop_intercom_m()

def stop_keyboard_listener():
    """Stop the keyboard listener and restore terminal settings without clearing screen."""
    global keyboard_listener_running
    keyboard_listener_running = False
    
    if sys.platform == 'win32' and not platform_manager.is_wsl():
        # Windows-specific cleanup
        try:
            # Clear any pending input
            if platform_manager.msvcrt is not None:
                while platform_manager.msvcrt.kbhit():
                    platform_manager.msvcrt.getch()
            sys.stdout.flush()
        except Exception as e:
            print(f"Warning: Error during Windows keyboard cleanup: {e}")
    else:
        # Unix/macOS terminal reset
        try:
            # Reset terminal settings without clearing screen
            safe_stty('sane')
            safe_stty('-raw -echo')
            
            # Clear any pending input
            try:
                # Get current terminal settings
                import termios, tty
                old_settings = termios.tcgetattr(sys.stdin)
                # Set terminal to raw mode temporarily
                tty.setraw(sys.stdin.fileno())
                # Read any pending input
                while sys.stdin.read(1):
                    pass
                # Restore terminal settings
                termios.tcsetattr(sys.stdin, termios.TCSADRAIN, old_settings)
            except Exception as e:
                print(f"Warning: Could not clear input buffer: {e}")
        except Exception as e:
            print(f"Warning: Could not reset terminal settings: {e}")
    
    # Print a message instead of resetting the terminal
    print("\n[Keyboard listener stopped]")

def keyboard_listener():
    """Main keyboard listener loop."""
    global keyboard_listener_running, keyboard_listener_active, monitor_channel, change_ch_event, vu_proc, intercom_proc, sound_in_chs
    
    # Reset terminal settings before starting
    reset_terminal_settings()
    
    print("\nstarted. Press 'h' for help.", end='\n', flush=True)
    
    while keyboard_listener_running:
        try:
            key = get_key()
            if key is not None:
                if key == "^":  # Tilda key
                    toggle_listening()
                elif keyboard_listener_active:
                    if key.isdigit():
                        # Handle direct channel changes when in VU meter or Intercom mode
                        if vu_proc is not None or intercom_proc is not None:
                            key_int = int(key) - 1  # Convert to 0-based index
                            
                            # Validate channel number is within range
                            if key_int < 0 or key_int >= sound_in_chs:
                                print(f"\nInvalid channel selection: Device has only {sound_in_chs} channel(s) (1-{sound_in_chs})", end='\n', flush=True)
                                continue
                                
                            if is_mic_position_in_bounds(MICS_ACTIVE, key_int):
                                # Stop current VU meter if running
                                if vu_proc is not None:
                                    stop_vu()
                                    time.sleep(0.1)  # Give it time to clean up
                                
                                monitor_channel = key_int
                                if intercom_proc is not None:
                                    change_ch_event.set()
                                print(f"\nNow monitoring channel: {monitor_channel+1} (of {sound_in_chs})", end='\n', flush=True)
                                
                                # Restart VU meter if it was running
                                if vu_proc is not None:
                                    print(f"Restarting VU meter on channel: {monitor_channel+1}", end='\n', flush=True)
                                    toggle_vu_meter()
                            else:
                                print(f"Sound device has only {sound_in_chs} channel(s)", end='\n', flush=True)
                        else:
                            # If not in VU meter or Intercom mode, handle other digit commands
                            if key == "0":
                                print("Exiting channel change", end='\n', flush=True)
                            else:
                                print(f"Unknown command: {key}", end='\n', flush=True)
                    elif key == "a": 
                        check_stream_status(10)
                    elif key == "c":  
                        change_monitor_channel()
                    elif key == "d":  
                        show_audio_device_list()
                    elif key == "D":  
                        show_detailed_device_list()
                    elif key == "f":  
                        try:
                            trigger_fft()
                        except Exception as e:
                            print(f"Error in FFT trigger: {e}", end='\n', flush=True)
                            # Ensure we clean up any stuck processes
                            cleanup_process('f')
                    elif key == "i":  
                        toggle_intercom_m()
                    elif key == "m":  
                        show_mic_locations()
                    elif key == "o":  
                        trigger_oscope()        
                    elif key == "q":  
                        print("\nQuitting...", end='\n', flush=True)
                        keyboard_listener_running = False
                        stop_all()
                    elif key == "s":  
                        trigger_spectrogram()
                    elif key == "t":  
                        list_all_threads()        
                    elif key == "v":  
                        toggle_vu_meter()      
                    elif key == "h" or key =="?":  
                        show_list_of_commands()
                
        except Exception as e:
            print(f"Error in keyboard listener: {e}", end='\n', flush=True)
            # Don't exit the keyboard listener on error, just continue
            continue
            
        time.sleep(0.01)  # Small delay to prevent high CPU usage

def show_list_of_commands():
    print("\na  audio pathway--check for over/underflows")
    print("c  channel--select channel to monitor, either before or during use of vu or intercom, '0' to exit")
    print("d  selected devices in use data")
    print("D  show all devices with active input/output indicator")
    print("f  fft--show plot")
    print("i  intercom: press i then press 1, 2, 3, ... to listen to that channel")
    print("m  mic--show active positions")
    print("o  oscilloscope--show trace of each active channel")
    print("q  quit--stop all processes and exit")
    print("s  spectrogram--plot of last recording")
    print("t  threads--see list of all threads")
    print("v  vu meter--toggle--show vu meter on cli")
    print("^  toggle keyboard listener on/off")
    print("h or ?  show list of commands\n")

def show_detailed_device_list():
    """Display a detailed list of all audio devices with input/output indicators."""
    print("\nAudio Device List:")
    print("-" * 80)
    
    devices = sd.query_devices()
    for i, device in enumerate(devices):
        # Get API name
        hostapi_info = sd.query_hostapis(index=device['hostapi'])
        api_name = hostapi_info['name']
        
        # Determine if device is input, output, or both
        in_channels = device['max_input_channels']
        out_channels = device['max_output_channels']
        
        # Create prefix based on device type and whether it's the active device
        if i == sound_in_id and in_channels > 0:
            prefix = ">"
        elif i == sound_out_id and out_channels > 0:
            prefix = "<"
        else:
            prefix = " "
            
        # Format the device name to fit in 40 characters
        device_name = device['name']
        if len(device_name) > 40:
            device_name = device_name[:37] + "..."
            
        # Print the device information
        print(f"{prefix} {i:2d} {device_name:<40} {api_name} ({in_channels} in, {out_channels} out)")
    
    print("-" * 80)
    sys.stdout.flush()

###########################
########## MAIN ###########
###########################

def check_dependencies():
    """Check for required Python libraries and their versions."""
    required_packages = {
        'sounddevice': '0.4.6',
        'soundfile': '0.12.1',
        'numpy': '1.24.0',
        'matplotlib': '3.7.0',
        'scipy': '1.10.0',
        'pydub': '0.25.1',
        'librosa': '0.10.0',
        'resampy': '0.4.2',
        'pyaudio': '0.2.13'  # Added PyAudio requirement
    }
    
    missing_packages = []
    outdated_packages = []
    missing_system_deps = []
    
    print("\nChecking Python dependencies:")
    print("-" * 50)
    
    # Check Python packages
    for package, min_version in required_packages.items():
        try:
            # Try to import the package
            module = __import__(package)
            # Get the version
            version = getattr(module, '__version__', 'unknown')
            print(f"✓ {package:<15} found (version {version})")
            
            # Check if version meets minimum requirement
            if version != 'unknown':
                from packaging import version as pkg_version
                if pkg_version.parse(version) < pkg_version.parse(min_version):
                    outdated_packages.append(f"{package} (current: {version}, required: {min_version})")
        except ImportError:
            missing_packages.append(package)
            print(f"✗ {package:<15} not found")
    
    print("-" * 50)
    
    # Check for ffmpeg
    try:
        import subprocess
        if sys.platform == 'win32':
            # Try multiple possible ffmpeg locations in Windows
            ffmpeg_paths = [
                'ffmpeg',  # If it's in PATH
                'C:\\ffmpeg\\bin\\ffmpeg.exe',  # Common installation path
                'C:\\ffmpeg\\ffmpeg.exe',  # Alternative path
                os.path.join(os.environ.get('PROGRAMFILES', 'C:\\Program Files'), 'ffmpeg\\bin\\ffmpeg.exe'),
                os.path.join(os.environ.get('PROGRAMFILES(X86)', 'C:\\Program Files (x86)'), 'ffmpeg\\bin\\ffmpeg.exe')
            ]
            
            ffmpeg_found = False
            for path in ffmpeg_paths:
                try:
                    result = subprocess.run([path, '-version'], capture_output=True, text=True)
                    if result.returncode == 0:
                        print(f"\n✓ ffmpeg found at: {path}")
                        ffmpeg_found = True
                        break
                except:
                    continue
            
            if not ffmpeg_found:
                missing_system_deps.append('ffmpeg')
                print("\n✗ ffmpeg not found in common locations")
        elif platform_manager.is_macos():
            # For macOS, check common Homebrew and MacPorts locations
            ffmpeg_paths = [
                '/usr/local/bin/ffmpeg',  # Homebrew default
                '/opt/homebrew/bin/ffmpeg',  # Apple Silicon Homebrew 
                '/opt/local/bin/ffmpeg',  # MacPorts
                'ffmpeg'  # System PATH
            ]
            
            ffmpeg_found = False
            for path in ffmpeg_paths:
                try:
                    result = subprocess.run([path, '-version'], capture_output=True, text=True)
                    if result.returncode == 0:
                        print(f"\n✓ ffmpeg found at: {path}")
                        ffmpeg_found = True
                        break
                except:
                    continue
            
            if not ffmpeg_found:
                missing_system_deps.append('ffmpeg')
                print("\n✗ ffmpeg not found in common macOS locations")
        else:
            # For Linux/WSL, use which command
            result = subprocess.run(['which', 'ffmpeg'], capture_output=True, text=True)
            if result.returncode == 0:
                print("\n✓ ffmpeg found")
            else:
                missing_system_deps.append('ffmpeg')
                print("\n✗ ffmpeg not found")
    except Exception as e:
        missing_system_deps.append('ffmpeg')
        print(f"\n✗ Error checking for ffmpeg: {e}")
    
    print("-" * 50)
    
    if missing_packages:
        print("\nMissing required Python packages:")
        for package in missing_packages:
            print(f"  - {package}")
        print("\nTo install missing packages, run:")
        print("pip install " + " ".join(missing_packages))
    
    if outdated_packages:
        print("\nOutdated packages:")
        for package in outdated_packages:
            print(f"  - {package}")
        print("\nTo update packages, run:")
        print("pip install --upgrade " + " ".join(pkg.split()[0] for pkg in outdated_packages))
    
    if missing_system_deps:
        print("\nMissing system dependencies:")
        for dep in missing_system_deps:
            print(f"  - {dep}")
        print("\nTo install system dependencies:")
        if platform_manager.is_wsl():
            print("Run these commands in WSL:")
            print("sudo apt-get update")
            print("sudo apt-get install ffmpeg")
        elif platform_manager.is_macos():
            print("For macOS:")
            print("1. Install Homebrew if not already installed:")
            print("   /bin/bash -c \"$(curl -fsSL https://raw.githubusercontent.com/Homebrew/install/HEAD/install.sh)\"")
            print("2. Install ffmpeg:")
            print("   brew install ffmpeg")
        else:
            print("For Windows:")
            print("1. Download ffmpeg from https://www.gyan.dev/ffmpeg/builds/")
            print("2. Extract the zip file")
            print("3. Add the bin folder to your system PATH")
            print("   (e.g., add 'C:\\ffmpeg\\bin' to your PATH environment variable)")
    
    if not missing_packages and not outdated_packages and not missing_system_deps:
        print("\nAll required packages and dependencies are installed and up to date!\n")
    
    return len(missing_packages) == 0 and len(outdated_packages) == 0 and len(missing_system_deps) == 0

#=== Main() ============================================================

def main():
    global fft_periodic_plot_proc, oscope_proc, one_shot_fft_proc, monitor_channel, sound_in_id, sound_in_chs, MICS_ACTIVE, keyboard_listener_running, make_name, model_name, device_name, api_name, hostapi_name, hostapi_index, device_id, original_terminal_settings

    # Save original terminal settings at startup
    original_terminal_settings = save_terminal_settings()

    # Register cleanup handlers
    atexit.register(cleanup)
    signal.signal(signal.SIGINT, emergency_cleanup)   # Ctrl+C
    signal.signal(signal.SIGTERM, emergency_cleanup)  # Termination request
    if sys.platform != 'win32':
        signal.signal(signal.SIGHUP, emergency_cleanup)   # Terminal closed
        signal.signal(signal.SIGQUIT, emergency_cleanup)  # Ctrl+\

    # --- Audio format validation ---
    allowed_primary_formats = ["FLAC", "WAV"]
    allowed_monitor_formats = ["MP3", "FLAC", "WAV"]
    if config.PRIMARY_FILE_FORMAT.upper() not in allowed_primary_formats:
        print(f"WARNING: PRIMARY_FILE_FORMAT '{config.PRIMARY_FILE_FORMAT}' is not allowed. Must be one of: {allowed_primary_formats}")
    if config.AUDIO_MONITOR_FORMAT.upper() not in allowed_monitor_formats:
        print(f"WARNING: AUDIO_MONITOR_FORMAT '{config.AUDIO_MONITOR_FORMAT}' is not allowed. Must be one of: {allowed_monitor_formats}")

    print("\n\nBeehive Multichannel Acoustic-Signal Recorder\n")
   
    # Display platform-specific messages
    if sys.platform == 'win32' and not platform_manager.is_wsl():
        print("Running on Windows - some terminal features will be limited.")
        print("Note: You can safely ignore the 'No module named termios' warning.\n")
   
    # Check dependencies
    if not check_dependencies():
        print("\nWarning: Some required packages are missing or outdated.")
        print("The script may not function correctly.")
        response = input("Do you want to continue anyway? (y/n): ")
        if response.lower() != 'y':
            sys.exit(1)
    
    print(f"Saving data to: {PRIMARY_DIRECTORY}\n")

    # Try to set up the input device
    if not set_input_device(model_name, api_name):
        print("\nExiting due to no suitable audio input device found.")
        sys.exit(1)

    setup_audio_circular_buffer()

    print(f"buffer size: {BUFFER_SECONDS} second, {buffer.size/500000:.2f} megabytes")
    print(f"Sample Rate: {int(sound_in_samplerate)} Hz; File Format: {config.PRIMARY_FILE_FORMAT}; Channels: {sound_in_chs}")

    # Check and create required directories
    required_directories = [PRIMARY_DIRECTORY, MONITOR_DIRECTORY, PLOT_DIRECTORY]
    
    # Print directories for verification
    print("\nDirectory setup:")
    print(f"  Primary recordings: {PRIMARY_DIRECTORY}")
    print(f"  Monitor recordings: {MONITOR_DIRECTORY}")
    print(f"  Plot files: {PLOT_DIRECTORY}")
    
    # Ensure all required directories exist
    if not ensure_directories_exist(required_directories):
        print("\nCritical directories could not be created. Exiting.")
        sys.exit(1)

    # Create and start the process
    if config.MODE_FFT_PERIODIC_RECORD:
        fft_periodic_plot_proc = multiprocessing.Process(target=plot_and_save_fft, args=(sound_in_samplerate, monitor_channel,)) 
        fft_periodic_plot_proc.daemon = True  
        fft_periodic_plot_proc.start()
        print("started fft_periodic_plot_process")

    try:
        if KB_or_CP == 'KB':
            # Give a small delay to ensure prints are visible before starting keyboard listener
            time.sleep(1)
            # Start keyboard listener in a separate thread
            keyboard_thread = threading.Thread(target=keyboard_listener)
            keyboard_thread.daemon = True
            keyboard_thread.start()
            
        # Start the audio stream
        audio_stream()
            
    except KeyboardInterrupt: # ctrl-c in windows
        print('\nCtrl-C: Recording process stopped by user.')
        cleanup()

    except Exception as e:
        print(f"An error occurred while attempting to execute this script: {e}")
        cleanup()
    finally:
        # Ensure terminal is reset even if an error occurs
        restore_terminal_settings(original_terminal_settings)

def stop_all():
    """Stop all processes and threads."""
    global stop_program, stop_recording_event, stop_fft_periodic_plot_event, fft_periodic_plot_proc, keyboard_listener_running
    print("Stopping all processes...\r")
    
    try:
        # Set all stop events
        stop_program[0] = True
        stop_recording_event.set()
        stop_fft_periodic_plot_event.set()
        stop_vu_event.set()
        stop_intercom_event.set()
        stop_tod_event.set()
        keyboard_listener_running = False

        # Clean up all active processes
        for command in active_processes:
            cleanup_process(command)

        # Stop the FFT periodic plot process
        if fft_periodic_plot_proc is not None:
            print("Stopping FFT periodic plot process...\r")
            try:
                # Check if it's still alive without raising an exception
                if hasattr(fft_periodic_plot_proc, 'is_alive') and fft_periodic_plot_proc.is_alive():
                    fft_periodic_plot_proc.terminate()
                    fft_periodic_plot_proc.join(timeout=2)
                    if fft_periodic_plot_proc.is_alive():
                        fft_periodic_plot_proc.kill()
            except Exception as e:
                print(f"Error stopping FFT process: {e}")

        # Stop VU meter
        stop_vu()

        # Stop intercom
        stop_intercom_m()

        # List and stop all worker threads
        print("Stopping worker threads...\r")
        current_thread = threading.current_thread()
        for thread in threading.enumerate():
            if thread != threading.main_thread() and thread != current_thread:
                print(f"Stopping thread: {thread.name}\r")
                if thread.is_alive():
                    try:
                        thread.join(timeout=1)
                    except RuntimeError:
                        pass
    except Exception as e:
        print(f"Error in stop_all: {e}")
        # Don't call emergency_cleanup here as it creates recursion

    print("\nAll processes and threads stopped\r")

def cleanup():
    """Clean up and exit."""
    print("Cleaning up...\r")
    
    try:
        # Set stop flags to prevent any new recordings
        stop_program[0] = True
        stop_recording_event.set()
        
        # Stop all processes and threads
        stop_all()
        
        # Platform-specific terminal cleanup
        try:
            restore_terminal_settings(original_terminal_settings)
        except Exception as e:
            print(f"Error resetting terminal: {e}", end='\r\n', flush=True)
            # Try alternative terminal reset
            try:
                if sys.platform != 'win32':
                    os.system('stty sane')
                    os.system('stty echo')
                    os.system('reset')
            except:
                pass
    except Exception as e:
        print(f"Error during cleanup: {e}", end='\r\n', flush=True)
        # Don't call emergency_cleanup here as it may cause recursion
    
    # Give threads a moment to clean up
    time.sleep(0.5)
    
    # Force kill any remaining processes
    force_kill_child_processes()
    
    # Final terminal reset attempt
    try:
        if sys.platform != 'win32':
            os.system('stty sane')
            os.system('stty echo')
            sys.stdout.write('\n')
            sys.stdout.flush()
    except:
        pass
    
    # Force exit after cleanup
    print("Exiting...", end='\r\n', flush=True)
    os._exit(0)

def safe_stty(command):
    """
    Safely execute stty command only on platforms that support it.
    Will silently do nothing on Windows.
    """
    if sys.platform != 'win32' or platform_manager.is_wsl():
        try:
            os.system(f'stty {command}')
        except Exception as e:
            # Silent fail - this is OK on platforms where stty fails
            pass

def force_kill_child_processes():
    """Force kill all child processes of the current process."""
    try:
        current_process = psutil.Process()
        children = current_process.children(recursive=True)
        for child in children:
            try:
                child.kill()
            except psutil.NoSuchProcess:
                pass
    except Exception as e:
        print(f"Error killing child processes: {e}")

def emergency_cleanup(signum=None, frame=None):
    """Emergency cleanup function for handling signals and abnormal termination."""
    global emergency_cleanup_in_progress
    
    # Prevent recursive calls
    if emergency_cleanup_in_progress:
        return
        
    emergency_cleanup_in_progress = True
    print("\nEmergency cleanup initiated...")
    try:
        # Stop all processes first
        stop_all()
        
        # Force kill any remaining child processes
        force_kill_child_processes()
        
        # Reset terminal settings
        try:
            restore_terminal_settings(original_terminal_settings)
        except Exception as e:
            print(f"Error resetting terminal: {e}")
            # Try alternative terminal reset
            try:
                if sys.platform != 'win32':
                    os.system('stty sane')
                    os.system('stty echo')
                    os.system('reset')
            except:
                pass
        
        print("Emergency cleanup completed")
    except Exception as e:
        print(f"Error during emergency cleanup: {e}")
    finally:
        # Force exit
        os._exit(1)

# Register the emergency cleanup for various signals
signal.signal(signal.SIGINT, emergency_cleanup)   # Ctrl+C
signal.signal(signal.SIGTERM, emergency_cleanup)  # Termination request
if sys.platform != 'win32':
    signal.signal(signal.SIGHUP, emergency_cleanup)   # Terminal closed
    signal.signal(signal.SIGQUIT, emergency_cleanup)  # Ctrl+\

def save_terminal_settings():
    """Save current terminal settings."""
    try:
        if sys.platform != 'win32':
            fd = sys.stdin.fileno()
            return termios.tcgetattr(fd)
    except:
        return None
    return None

def restore_terminal_settings(old_settings):
    """Restore terminal settings to their original state."""
    try:
        if sys.platform != 'win32' and old_settings is not None:
            fd = sys.stdin.fileno()
            termios.tcsetattr(fd, termios.TCSADRAIN, old_settings)
            # Additional terminal reset commands
            try:
                # Reset terminal mode
                os.system('stty sane')
                # Reset input mode
                os.system('stty icrnl')
                # Enable echo
                os.system('stty echo')
                # Reset line settings
                fcntl.ioctl(fd, termios.TIOCSWINSZ, struct.pack('HHHH', 24, 80, 0, 0))
            except:
                pass
            sys.stdout.write('\n')  # Ensure we're on a new line
            sys.stdout.flush()
    except Exception as e:
        print(f"Warning: Could not restore terminal settings: {e}")
        try:
            # Last resort terminal reset
            if sys.platform != 'win32':
                os.system('reset')
        except:
            pass

if __name__ == "__main__":
    main()
<|MERGE_RESOLUTION|>--- conflicted
+++ resolved
@@ -2015,7 +2015,6 @@
         return False
 
 def vu_meter(sound_in_id, sound_in_samplerate, sound_in_chs, channel, stop_vu_queue, asterisks):
-<<<<<<< HEAD
     # Debug: Print incoming parameter types
     if config.DEBUG_VERBOSE:
         print(f"\n[VU Debug] Parameter types:")
@@ -2024,8 +2023,6 @@
         print(f"  sound_in_chs: {sound_in_chs} (type: {type(sound_in_chs)})")
         print(f"  channel: {channel} (type: {type(channel)})")
     
-=======
->>>>>>> f1655a15
     # Ensure sample rate is an integer for buffer size calculation
     buffer_size = int(sound_in_samplerate)
     buffer = np.zeros(buffer_size)
@@ -2093,6 +2090,7 @@
                                   device=None,  # Use system default
                                   channels=1,   # Use mono
                                   samplerate=48000,  # Use standard rate
+                                  samplerate=48000,  # Use standard rate
                                   blocksize=1024,    # Use smaller block size
                                   latency='low'):
                     while not stop_vu_queue.get():
@@ -2105,7 +2103,6 @@
             if config.DEBUG_VERBOSE:
                 print("[VU Debug] Using standard audio configuration (non-WSL)")
             # Make sure we request at least as many channels as our selected channel
-<<<<<<< HEAD
             # Ensure all parameters are integers for compatibility
             try:
                 # Simple approach - just ensure the critical parameters are integers
@@ -2125,29 +2122,6 @@
                 print(f"  sound_in_samplerate={sound_in_samplerate} (type: {type(sound_in_samplerate)})")
                 import traceback
                 traceback.print_exc()
-=======
-            # Ensure all parameters are integers for Windows compatibility
-            try:
-                device_id = int(sound_in_id) if sound_in_id is not None else None
-                num_channels = int(sound_in_chs)
-                sample_rate = int(sound_in_samplerate)
-                
-                print(f"VU meter parameters: device={device_id}, channels={num_channels}, rate={sample_rate}")
-                
-                with sd.InputStream(callback=callback_input,
-                                  device=device_id,
-                                  channels=num_channels,
-                                  samplerate=sample_rate,
-                                  blocksize=1024,    # Use smaller block size
-                                  latency='low'):
-                    while not stop_vu_queue.get():
-                        sd.sleep(0.1)
-            except ValueError as ve:
-                print(f"\nError converting parameters to integers: {ve}")
-                print(f"sound_in_id={sound_in_id} (type: {type(sound_in_id)})")
-                print(f"sound_in_chs={sound_in_chs} (type: {type(sound_in_chs)})")
-                print(f"sound_in_samplerate={sound_in_samplerate} (type: {type(sound_in_samplerate)})")
->>>>>>> f1655a15
                 raise
     except Exception as e:
         print(f"\nError in VU meter: {e}")
