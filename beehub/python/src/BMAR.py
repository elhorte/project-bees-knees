--- conflicted
+++ resolved
@@ -68,7 +68,7 @@
 
 # init recording varibles
 continuous_start_index = None
-continuous_end_index = 0
+continuous_end_index = 0        
 period_start_index = None
 event_start_index = None
 detected_level = None
@@ -83,7 +83,7 @@
 oscope_proc = None
 intercom_proc = None
 fft_periodic_plot_proc = None
-one_shot_fft_proc = None
+one_shot_fft_proc = None  
 overflow_monitor_proc = None
 
 # event flags
@@ -120,7 +120,7 @@
 # #############################################################
 
 # audio parameters:
-PRIMARY_SAMPLERATE = 48000                     # Audio sample rate
+PRIMARY_SAMPLERATE = 48000                      # Audio sample rate
 PRIMARY_BITDEPTH = 16                           # Audio bit depth
 PRIMARY_FILE_FORMAT = "FLAC"                    # 'WAV' or 'FLAC'INTERVAL = 0 # seconds between recordings
 
@@ -132,7 +132,7 @@
 
 MONITOR_CH = 0                                  # channel to monitor for event (if > number of chs, all channels are monitored)
 TRACE_DURATION = 10                             # seconds of audio to show on oscope
-OSCOPE_GAIN_DB = 12                             # Gain in dB of audio level for oscope
+OSCOPE_GAIN_DB = 12                             # Gain in dB of audio level for oscope 
 
 # instrumentation parms
 FFT_BINS = 900                                  # number of bins for fft
@@ -145,7 +145,7 @@
 OSCOPE_GAIN_DB = 12                             # gain in dB for oscope
 
 FULL_SCALE = 2 ** 16                            # just for cli vu meter level reference
-BUFFER_SECONDS = 1000                           # time length of circular buffer
+BUFFER_SECONDS = 1000                           # time length of circular buffer 
 
 # translate human to machine
 if PRIMARY_BITDEPTH == 16:
@@ -155,7 +155,7 @@
     _dtype = 'int24'
     _subtype = 'PCM_24'
 elif PRIMARY_BITDEPTH == 32:
-    _dtype = 'int32'
+    _dtype = 'int32' 
     _subtype = 'PCM_32'
 else:
     print("The bit depth is not supported: ", PRIMARY_BITDEPTH)
@@ -168,28 +168,22 @@
 current_day = current_date.strftime('%d')
 
 # to be discovered from sounddevice.query_devices()
-<<<<<<< HEAD
-sound_in_id = 3                          # id of input device
-sound_in_chs = 1                         # number of input channels
-sound_in_samplerate = 48000                  # sample rate of input device
-=======
-sound_in_id = None                          # id of input device
-sound_in_chs = config.SOUND_IN_CHS          # number of input channels
-sound_in_samplerate = None                  # sample rate of input device
->>>>>>> 8098c0ed
+sound_in_id = 3                             # id of input device
+sound_in_chs = 1                            # number of input channels
+sound_in_samplerate = 48000                 # sample rate of input device
 
 sound_out_id = config.SOUND_OUT_ID_DEFAULT
-sound_out_chs = config.SOUND_OUT_CHS_DEFAULT
-sound_out_samplerate = config.SOUND_OUT_SR_DEFAULT
-
-PRIMARY_DIRECTORY = "primary"  # f"{config.data_drive}/{config.data_directory}/{config.LOCATION_ID}/{config.HIVE_ID}/recordings/{current_year}{current_month}_primary/"
-MONITOR_DIRECTORY = "monitor"  # f"{config.data_drive}/{config.data_directory}/{config.LOCATION_ID}/recordings/{current_year}{current_month}_monitor/"
-PLOT_DIRECTORY = "plot"  # f"{config.data_drive}/{config.data_directory}/{config.LOCATION_ID}/plots/{current_year}{current_month}/"
+sound_out_chs = config.SOUND_OUT_CHS_DEFAULT                        
+sound_out_samplerate = config.SOUND_OUT_SR_DEFAULT    
+
+PRIMARY_DIRECTORY = "primary" # f"{config.data_drive}/{config.data_directory}/{config.LOCATION_ID}/{config.HIVE_ID}/recordings/{current_year}{current_month}_primary/"
+MONITOR_DIRECTORY = "monitor" # f"{config.data_drive}/{config.data_directory}/{config.LOCATION_ID}/recordings/{current_year}{current_month}_monitor/"
+PLOT_DIRECTORY    = "plot"    # f"{config.data_drive}/{config.data_directory}/{config.LOCATION_ID}/plots/{current_year}{current_month}/"
 
 testmode = False                            # True to run in test mode with lower than neeeded sample rate
-KB_or_CP = 'nosuchthing'                             # use keyboard or control panel (PyQT5) to control program
-
-##########################
+KB_or_CP = 'nosuchthing'                    # use keyboard or control panel (PyQT5) to control program
+
+##########################  
 # setup utilities
 ##########################
 
@@ -204,7 +198,7 @@
 
     # Purpose is to find connected audio device and set the sound_in_id
     # to the device that matches the MODEL_NAME and HOSTAPI_NAME
-    # If no device is found, then it is set to any device that uses WASAPI (in Windows)
+    # If no device is found, then it is set to any device that uses WASAPI (in Windows) 
     # and sets the sound_in_samplerate to the default sample rate of the device.
     # If the default device cannot manage 192k, then the system operated in the testmode.
     # The device_id is used to set the input device for the sounddevice module
@@ -276,10 +270,10 @@
 
 
 def show_audio_device_info_for_SOUND_IN_OUT():
-    device_info = sd.query_devices(sound_in_id)
+    device_info = sd.query_devices(sound_in_id)  
     print('Default Sample Rate: {}'.format(device_info['default_samplerate']))
     print('Max Input Channels: {}'.format(device_info['max_input_channels']))
-    device_info = sd.query_devices(sound_out_id)
+    device_info = sd.query_devices(sound_out_id)  
     print('Default Sample Rate: {}'.format(device_info['default_samplerate']))
     print('Max Output Channels: {}'.format(device_info['max_output_channels']))
     print()
@@ -350,10 +344,10 @@
     # Using a list to store the last called time because lists are mutable and can be modified inside the nested function.
     # This will act like a "nonlocal" variable.
     last_called = [None]
-
+    
     def helper():
         current_time = time.time()
-
+        
         # If the function has never been called before, set last_called to the current time and return 0.
         if last_called[0] is None:
             last_called[0] = current_time
@@ -421,7 +415,7 @@
     # Apply the Nyquist filter for each channel
     left_filtered = filtfilt(b, a, left_channel)
     right_filtered = filtfilt(b, a, right_channel)
-    # and downsample each channel
+    # and downsample each channel 
     left_downsampled = left_filtered[::downsample_ratio]
     right_downsampled = right_filtered[::downsample_ratio]
     # Combine the two channels back into a stereo array
@@ -435,7 +429,7 @@
 # #############################################################
 
 # single-shot plot of 'n' seconds of audio of each channels for an oscope view
-def plot_oscope(sound_in_samplerate, sound_in_id, sound_in_chs):
+def plot_oscope(sound_in_samplerate, sound_in_id, sound_in_chs): 
     # Record audio
     print("Recording audio for o-scope traces for channel count of", sound_in_chs)
     o_recording = sd.rec(int(sound_in_samplerate * TRACE_DURATION), samplerate=sound_in_samplerate, channels=sound_in_chs, device=sound_in_id)
@@ -443,8 +437,8 @@
     print("Recording oscope finished.")
 
     if OSCOPE_GAIN_DB > 0:
-        gain = 10 ** (OSCOPE_GAIN_DB / 20)
-        print(f"applying gain of: {gain:.1f}")
+        gain = 10 ** (OSCOPE_GAIN_DB / 20)      
+        print(f"applying gain of: {gain:.1f}") 
         o_recording *= gain
 
     plt.figure(figsize=(10, 3 * sound_in_chs))
@@ -462,7 +456,7 @@
     clear_input_buffer()
     oscope_proc = multiprocessing.Process(target=plot_oscope, args=(sound_in_samplerate, sound_in_id, sound_in_chs))
     oscope_proc.start()
-    clear_input_buffer()
+    clear_input_buffer()  
     oscope_proc.join()
     print("exit oscope")
 
@@ -504,7 +498,7 @@
 def trigger_fft():
     one_shot_fft_proc = multiprocessing.Process(target=plot_fft, args=(sound_in_samplerate, sound_in_id, sound_in_chs, monitor_channel))
     one_shot_fft_proc.start()
-    clear_input_buffer()
+    clear_input_buffer()        
     one_shot_fft_proc.join()
     print("exit fft")
 
@@ -521,13 +515,13 @@
 
     - in librosa.load() function, sr=None means no resampling, mono=True means all channels are averaged into mono
     """
-    next_spectrogram = find_file_of_type_with_offset(file_offset)
+    next_spectrogram = find_file_of_type_with_offset(file_offset) 
     ##print("preparing spectrogram of:", next_spectrogram)
 
     if next_spectrogram == None:
         print("No data available to see?")
         return
-    else:
+    else: 
         full_audio_path = PRIMARY_DIRECTORY + next_spectrogram    # quick hack to eval code
         print("Spectrogram source:", full_audio_path)
 
@@ -548,11 +542,11 @@
         y_decimal_places = 0
     else:
         raise ValueError("y_axis_type must be 'log' or 'linear'")
-
+    
     # Adjust y-ticks to be in kilohertz and have the specified number of decimal places
     y_ticks = plt.gca().get_yticks()
     plt.gca().set_yticklabels(['{:.{}f} kHz'.format(tick/1000, y_decimal_places) for tick in y_ticks])
-
+    
     # Extract filename from the audio path
     filename = os.path.basename(full_audio_path)
     root, _ = os.path.splitext(filename)
@@ -574,14 +568,14 @@
     if diff < (config.PERIOD_RECORD + config.PERIOD_INTERVAL):
         file_offset +=1
     else:
-        file_offset = 1
+        file_offset = 1 
     one_shot_spectrogram_proc = multiprocessing.Process(target=plot_spectrogram, args=(monitor_channel, 'lin', file_offset-1))
     one_shot_spectrogram_proc.start()
     print("Plotting spectrogram...")
     clear_input_buffer()
     one_shot_spectrogram_proc.join()
     print("exit spectrogram")
-
+    
 # called from a thread
 # Print a string of asterisks, ending with only a carriage return to overwrite the line
 # value (/1000) is the number of asterisks to print, end = '\r' or '\n' to overwrite or not
@@ -595,7 +589,7 @@
         buffer[:frames] = channel_data
 
         audio_level = np.max(np.abs(channel_data))
-        normalized_value = int((audio_level / 1.0) * 50)
+        normalized_value = int((audio_level / 1.0) * 50)  
 
         asterisks.value = '*' * normalized_value
         ##print(f"Audio level: {audio_level}, Normalized value: {normalized_value}")
@@ -666,7 +660,7 @@
 
     # Open an input stream and an output stream with the callback function
     with sd.InputStream(callback=callback_input, device=sound_in_id, channels=sound_in_chs, samplerate=sound_in_samplerate), \
-        sd.OutputStream(callback=callback_output, device=sound_out_id, channels=sound_out_chs, samplerate=sound_out_samplerate):
+        sd.OutputStream(callback=callback_output, device=sound_out_id, channels=sound_out_chs, samplerate=sound_out_samplerate): 
         # The streams are now open and the callback function will be called every time there is audio input and output
         while not stop_intercom_event.is_set():
             sd.sleep(1)
@@ -694,7 +688,7 @@
     # Open an input stream and an output stream with the callback function
     ##with sd.InputStream(callback=callback_input, device=SOUND_IN, channels=SOUND_CHS, samplerate=PRIMARY_SAMPLE_RATE), \
     with sd.InputStream(callback=callback_input, device=sound_in_id, channels=sound_in_chs, samplerate=sound_in_samplerate), \
-        sd.OutputStream(callback=callback_output, device=sound_out_id, channels=sound_out_chs, samplerate=sound_out_samplerate):
+        sd.OutputStream(callback=callback_output, device=sound_out_id, channels=sound_out_chs, samplerate=sound_out_samplerate):  
         # The streams are now open and the callback function will be called every time there is audio input and output
         # In Windows, output is set to the soundmapper output (device=3) which bypasses the ADC/DAC encoder device.
         while not stop_intercom_event.is_set():
@@ -741,20 +735,20 @@
                 key_int = int(key)
                 if key_int >= 1 and key_int <= sound_in_chs:
                     monitor_channel = key_int - 1
-                    change_ch_event.set()
+                    change_ch_event.set()                         
                     print(f"Now monitoring: {monitor_channel+1}")
 
                     if intercom_proc is not None:
                         toggle_intercom_m()
                         time.sleep(0.1)
                         toggle_intercom_m()
-
+                        
                     if vu_proc is not None:
                         toggle_vu_meter()
                         time.sleep(0.1)
                         toggle_vu_meter()
 
-                    return
+                    return        
                 else:
                     print(f"Sound device has only {sound_in_chs} channels")
 
@@ -779,7 +773,7 @@
         print(f"Recording audio for auto fft in {FFT_INTERVAL} minutes...")
         # Wait for the desired time interval before recording and plotting again
         interruptable_sleep(interval, stop_fft_periodic_plot_event)
-
+            
         myrecording = sd.rec(int(N), samplerate=sound_in_samplerate, channels=channel + 1)
         sd.wait()  # Wait until recording is finished
         myrecording *= gain
@@ -830,7 +824,7 @@
     blocksize = 8196
     buffer_wrap_event = threading.Event()
 
-#
+# 
 # ### WORKER THREAD ########################################################
 #
 
@@ -855,14 +849,14 @@
 
         current_time = datetime.datetime.now().time()
 
-        if start_tod is None or (start_tod <= current_time <= end_tod):
+        if start_tod is None or (start_tod <= current_time <= end_tod):        
             print(f"{thread_id} recording started at: {datetime.datetime.now()} for {record_period} sec, interval {interval} sec")
 
-            period_start_index = buffer_index
+            period_start_index = buffer_index 
             # wait PERIOD seconds to accumulate audio
             interruptable_sleep(record_period, stop_recording_event)
 
-            period_end_index = buffer_index
+            period_end_index = buffer_index 
             ##print(f"Recording length in worker thread: {period_end_index - period_start_index}, after {record_period} seconds")
             save_start_index = period_start_index % buffer_size
             save_end_index = period_end_index % buffer_size
@@ -945,7 +939,7 @@
 
         while stream.active and not stop_program[0]:
             time.sleep(1)
-
+        
         stream.stop()
 
         print("Stopped audio_stream...")
@@ -959,7 +953,7 @@
             if t.is_alive():
                 stop_recording_event.set()
                 t.join
-                print("recording_worker_thread stopped ***")
+                print("recording_worker_thread stopped ***")  
 
 
 def stop_all():
@@ -980,7 +974,7 @@
 
     stop_vu()
     stop_intercom_m()
-    keyboard.write('\b')
+    keyboard.write('\b') 
     clear_input_buffer()
     list_all_threads()
 
@@ -1014,8 +1008,8 @@
 
     # Create and start the process, note: using mp because matplotlib wants in be in the mainprocess threqad
     if config.MODE_FFT_PERIODIC_RECORD:
-        fft_periodic_plot_proc = multiprocessing.Process(target=plot_and_save_fft, args=(sound_in_samplerate, monitor_channel,))
-        fft_periodic_plot_proc.daemon = True
+        fft_periodic_plot_proc = multiprocessing.Process(target=plot_and_save_fft, args=(sound_in_samplerate, monitor_channel,)) 
+        fft_periodic_plot_proc.daemon = True  
         fft_periodic_plot_proc.start()
         print("started fft_periodic_plot_process")
 
@@ -1025,9 +1019,9 @@
             # beehive keyboard triggered management utilities
 
             # check audio pathway for over/underflows
-            keyboard.on_press_key("c", lambda _: check_stream_status(10), suppress=True)
+            keyboard.on_press_key("c", lambda _: check_stream_status(10), suppress=True) 
             # one shot process to see device list
-            keyboard.on_press_key("d", lambda _: show_audio_device_list(), suppress=True)
+            keyboard.on_press_key("d", lambda _: show_audio_device_list(), suppress=True) 
             # one shot process to see fft
             keyboard.on_press_key("f", lambda _: trigger_fft(), suppress=True)
             # usage: press i then press 0, 1, 2, or 3 to listen to that channel, press 'i' again to stop
@@ -1035,11 +1029,11 @@
             # usage: press m to select channel to monitor
             keyboard.on_press_key("m", lambda _: change_monitor_channel(), suppress=True)
             # one shot process to view oscope
-            keyboard.on_press_key("o", lambda _: trigger_oscope(), suppress=True)
+            keyboard.on_press_key("o", lambda _: trigger_oscope(), suppress=True) 
             # usage: press q to stop all processes
             keyboard.on_press_key("q", lambda _: stop_all(), suppress=True)
             # usage: press s to plot spectrogram of last recording
-            keyboard.on_press_key("s", lambda _: trigger_spectrogram(), suppress=True)
+            keyboard.on_press_key("s", lambda _: trigger_spectrogram(), suppress=True)            
             # usage: press t to see all threads
             keyboard.on_press_key("t", lambda _: list_all_threads(), suppress=True)
             # usage: press v to start cli vu meter, press v again to stop
